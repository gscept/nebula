//------------------------------------------------------------------------------
// resourceloader.cc
// (C)2017-2018 Individual contributors, see AUTHORS file
//------------------------------------------------------------------------------
#include "stdneb.h"
#include "resourcestreampool.h"
#include "io/ioserver.h"
#include "resourcemanager.h"

using namespace IO;
namespace Resources
{

__ImplementAbstractClass(Resources::ResourceStreamPool, 'RSLO', Resources::ResourcePool);
//------------------------------------------------------------------------------
/**
*/
ResourceStreamPool::ResourceStreamPool() :
	pendingLoadPool(1024)
{
	// maybe this is arrogant, just 1024 pending resources (actual resources that is) per loader?
	this->pendingLoads.Resize(1024);
}

//------------------------------------------------------------------------------
/**
*/
ResourceStreamPool::~ResourceStreamPool()
{
	// empty
}

//------------------------------------------------------------------------------
/**

*/
void
ResourceStreamPool::Setup()
{
	// implement loader-specific setups, such as placeholder and error resource ids, as well as the acceptable resource class
	this->uniqueResourceId = 0;
}

//------------------------------------------------------------------------------
/**
*/
void
ResourceStreamPool::Discard()
{
	// empty
}

//------------------------------------------------------------------------------
/**
*/
void 
ResourceStreamPool::LoadFallbackResources()
{
	// load placeholder
	if (this->placeholderResourceName.IsValid())
	{
		this->CreateResource(this->placeholderResourceName, "system"_atm,
			[this](Resources::ResourceId id)
			{
				this->placeholderResourceId = id;
			},
			[this](Resources::ResourceId id)
			{
				n_error("Could not load placeholder resource %s!", this->placeholderResourceName.Value());
			}, true);
	}

	// load error
<<<<<<< HEAD
	if (this->errorResourceName.IsValid())
	{
		this->CreateResource(this->errorResourceName, "system"_atm,
			[this](Resources::ResourceId id)
			{
				this->errorResourceId = id;
			},
			[this](Resources::ResourceId id)
			{
				n_error("Could not load error resource %s!", this->errorResourceName.Value());
=======
	if (this->failResourceName.IsValid())
	{
		this->CreateResource(this->failResourceName, "system"_atm,
			[this](Resources::ResourceId id)
			{
				this->failResourceId = id;
			},
			[this](Resources::ResourceId id)
			{
				n_error("Could not load error resource %s!", this->failResourceName.Value());
>>>>>>> 958b0c8c
			}, true);
	}
}

//------------------------------------------------------------------------------
/**
*/
ResourceStreamPool::LoadStatus 
ResourceStreamPool::ReloadFromStream(const Resources::ResourceId id, const Ptr<IO::Stream>& stream)
{
	return ResourceStreamPool::Failed;
}

//------------------------------------------------------------------------------
/**
*/
void
ResourceStreamPool::Update(IndexT frameIndex)
{
	IndexT i;
	for (i = 0; i < this->pendingLoads.Size(); i++)
	{
		// get pending element
		_PendingResourceLoad& element = this->pendingLoads[i];

		// skip unused elements
		if (element.id.poolId == Ids::InvalidId24) continue;

		// save id here, because we might modify the id to know the pending resource should be finished
		Resources::ResourceId id = element.id;

		// if the element has an invalid id, it means a thread has eaten it
		if (element.id.poolIndex == Ids::InvalidId8)
		{
			// callbacks are called from the thread, we only have to clear them
			this->callbacks[element.id.poolId].Clear();
			this->pendingLoadPool.Dealloc(element.id.poolId);
			this->pendingLoadMap.Erase(this->names[element.id.poolId]);
			element.id.poolId = Ids::InvalidId24;
			continue;
		}

		// if the resource is inflight, it's still going to be in the list, but we skip it
		if (element.inflight) continue;

		// load resource, get status from load function
		LoadStatus status = this->PrepareLoad(element);
		if (status != Delay)
		{
			// if not threaded, then run callbacks, clear callbacks and pending resource
			if (status != Threaded)
			{
				// immediate load, run callbacks on status, erase callbacks, and return id of pending element
				this->RunCallbacks(status, id);
				this->callbacks[element.id.poolId].Clear();
				this->pendingLoadPool.Dealloc(element.id.poolId);
				this->pendingLoadMap.Erase(this->names[element.id.poolId]);
				element.id.poolId = Ids::InvalidId24;
			}
		}		
	}

	// go through pending unloads
	for (i = 0; i < this->pendingUnloads.Size(); i++)
	{
		const _PendingResourceUnload& unload = this->pendingUnloads[i];
		if (this->states[unload.resourceId.poolId] != Resource::Pending)
		{
			if (this->states[unload.resourceId.poolId] == Resource::Loaded)
			{
				// unload if loaded
				this->Unload(unload.resourceId.resourceId);
				this->states[unload.resourceId.poolId] = Resource::Unloaded;
			}

			// give up the resource id
			this->DeallocObject(unload.resourceId.resourceId);
			this->resourceInstanceIndexPool.Dealloc(unload.resourceId.poolId);
			
			// remove pending unload if not Pending or Loaded (so explicitly Unloaded or Failed)
			this->pendingUnloads.EraseIndex(i--);
		}
	}
}

//------------------------------------------------------------------------------
/**
	Run all callbacks pending on a resource, must be within the critical section!
*/
void
ResourceStreamPool::RunCallbacks(LoadStatus status, const Resources::ResourceId id)
{
	Util::Array<_Callbacks>& cbls = this->callbacks[id.poolId];
	IndexT i;
	for (i = 0; i < cbls.Size(); i++)
	{
		const _Callbacks& cbl = cbls[i];
		if (status == Success && cbl.success != nullptr)	
			cbl.success(id);
		else if (status == Failed && cbl.failed != nullptr)
		{
			Resources::ResourceId fail = id;
<<<<<<< HEAD
			fail.resourceId = this->errorResourceId.resourceId;
=======
			fail.resourceId = this->failResourceId.resourceId;
>>>>>>> 958b0c8c
			cbl.failed(fail);
		}
	}
}

//------------------------------------------------------------------------------
/**
*/
ResourceStreamPool::LoadStatus
ResourceStreamPool::PrepareLoad(_PendingResourceLoad& res)
{
	LoadStatus ret = Failed;

	// in case this resource has been loaded previously
	if (this->states[res.id.poolId] == Resource::Loaded) return Success;

	// if threaded, and resource is not requested to be immediate
	if (this->async && !res.immediate)
	{
		// copy the reference
		IoServer* ioserver = IoServer::Instance();
		
		// wrap the loading process as a lambda function and pass it to the thread
		auto loadFunc = [this, &res, ioserver]()
		{
			// construct stream
			Ptr<Stream> stream = ioserver->CreateStream(this->names[res.id.poolId].Value());
			stream->SetAccessMode(Stream::ReadAccess);

			// enter critical section
			if (stream->Open())
			{
				LoadStatus stat = this->LoadFromStream(res.id.resourceId, res.tag, stream);
				this->asyncSection.Enter();
				this->RunCallbacks(stat, res.id);
				if (stat == Success)		
					this->states[res.id.poolId] = Resource::Loaded;
				else if (stat == Failed)	
					this->states[res.id.poolId] = Resource::Failed;
				this->asyncSection.Leave();

				// close stream
				stream->Close();
			}
			else
			{
				// this constitutes a failure too!
				this->asyncSection.Enter();
				this->RunCallbacks(Failed, res.id);
				this->asyncSection.Leave();
				this->states[res.id.poolId] = Resource::Failed;
				n_printf("Failed to load resource %s\n", this->names[res.id.poolId].Value());
			}

			// mark that we are done with this resource so it may be cleared later
			res.id.poolIndex = Ids::InvalidId8;
		};

		// flag resource as being in-flight
		res.inflight = true;
		res.loadFunc = loadFunc;

		// add job to resource manager
		ResourceManager::Instance()->loaderThread->jobs.Enqueue(loadFunc);

		ret = Threaded;
	}
	else
	{
		// construct stream
		Ptr<Stream> stream = IoServer::Instance()->CreateStream(this->names[res.id.poolId].Value());
		stream->SetAccessMode(Stream::ReadAccess);
		if (stream->Open())
		{
			ret = this->LoadFromStream(res.id, res.tag, stream, res.immediate);
			stream->Close();
		}
		else
		{
			ret = Failed;
			n_printf("Failed to load resource %s\n", this->names[res.id.poolId].Value());
		}

		// mark that we are done with this resource so it may be cleared later
		res.id.poolIndex = Ids::InvalidId8;
	}	
	return ret;
}

//------------------------------------------------------------------------------
/**
*/
Resources::ResourceId
Resources::ResourceStreamPool::CreateResource(const ResourceName& res, const Util::StringAtom& tag, std::function<void(const Resources::ResourceId)> success, std::function<void(const Resources::ResourceId)> failed, bool immediate)
{
	Resources::ResourceId ret;
	ResourceUnknownId resourceId; // this is the id of the resource	
	IndexT i = this->ids.FindIndex(res);

	if (i == InvalidIndex)
	{
		// allocate new object (AllocObject is implemented using the __ImplementResourceAllocator macro, or in a specialized allocator)
		resourceId = this->AllocObject();

		// allocate new index for the allocator
		Ids::Id32 instanceId = this->resourceInstanceIndexPool.Alloc(); // this is the ID of the container

		// create new resource id, if need be, grow the container list
		if (instanceId >= (uint)this->names.Size())
		{
			this->usage.Resize(this->usage.Size() + ResourceIndexGrow);
			this->callbacks.Resize(this->callbacks.Size() + ResourceIndexGrow);
			this->names.Resize(this->names.Size() + ResourceIndexGrow);
			this->tags.Resize(this->tags.Size() + ResourceIndexGrow);
			this->states.Resize(this->states.Size() + ResourceIndexGrow);
		}

		// add the resource name to the resource id
		this->names[instanceId] = res;
		this->usage[instanceId] = 1;
		this->tags[instanceId] = tag;
		this->states[instanceId] = Resource::Pending;

		// also add as pending resource
		ret.poolId = instanceId;
		ret.poolIndex = this->uniqueId;
		ret.resourceId = resourceId.id24;
		ret.resourceType = resourceId.id8;
		
		// add mapping between resource name and resource being loaded
		this->ids.Add(res, ret);

		Ids::Id32 pendingId = this->pendingLoadPool.Alloc();
		_PendingResourceLoad& pending = this->pendingLoads[pendingId];
		pending.id = ret;
		pending.tag = tag;
		pending.inflight = false;
		pending.immediate = immediate;
		pending.loadFunc = nullptr;

		if (immediate)
		{
			LoadStatus status = this->PrepareLoad(pending);
			this->pendingLoadPool.Dealloc(pendingId);
			pending = _PendingResourceLoad();
			if (status == Success)
			{
				if (success != nullptr) 
					success(ret);
				this->states[instanceId] = Resource::Loaded;
			}
			else if (status == Failed)
			{
<<<<<<< HEAD
				if (failed != nullptr)
				{
					Resources::ResourceId fail = ret;
					fail.resourceId = this->errorResourceId.resourceId;
					failed(fail);
=======
				// change return resource id to be fail resource
				ret.resourceId = this->failResourceId.resourceId;

				if (failed != nullptr)
				{
					failed(ret);
>>>>>>> 958b0c8c
				}
				this->states[instanceId] = Resource::Failed;
			}
		}
		else
		{
			if (success != nullptr || failed != nullptr)
			{
				// we need not worry about the thread, since this resource is new
				this->callbacks[instanceId].Append({ ret, success, failed });
			}

			this->pendingLoadMap.Add(res, pendingId);

			// set to placeholder while waiting
			ret.resourceId = placeholderResourceId.resourceId;
		}
	}
	else // this means the resource container is already created, and it may or may not be pending
	{
		// get id of resource
		ret = this->ids.ValueAtIndex(i);

		// bump usage
		this->usage[ret.poolId]++;

		// only do this part if we have callbacks
		if (success != nullptr || failed != nullptr)
		{
			// start the async section, the loader might change the resource state
			this->asyncSection.Enter();
		
			// if the resource has been loaded (through a previous Update), just call the success callback
			const Resource::State state = this->states[ret.poolId];
			if (state == Resource::Loaded)
			{
				if (success != nullptr) 
					success(ret);
			}
			else if (state == Resource::Failed)
			{
				if (failed != nullptr) 
					failed(ret);
<<<<<<< HEAD
=======

				// set to error immediately
				ret.resourceId = failResourceId.resourceId;
>>>>>>> 958b0c8c
			}
			else if (state == Resource::Pending)
			{
				// this resource should now be in the pending list
				IndexT i = this->pendingLoadMap.FindIndex(res);
				n_assert(i != InvalidIndex);

				// pending resource may not be in-flight in thread
				_PendingResourceLoad& pend = this->pendingLoads[this->pendingLoadMap.ValueAtIndex(i)];
				if (!pend.inflight)
				{
					// flip the immediate flag, this is in case we decide to perform a later load using immediate override
					pend.immediate = pend.immediate || immediate;
				}

				// since we are pending and inside the async section, it means the resource is not loaded yet, which means its safe to add the callback
				this->callbacks[ret.poolId].Append({ ret, success, failed });

				// set to placeholder while waiting
				ret.resourceId = placeholderResourceId.resourceId;
			}

			// leave async section
			this->asyncSection.Leave();
		}
	}

	return ret;
}

//------------------------------------------------------------------------------
/**
*/
void
Resources::ResourceStreamPool::DiscardResource(const Resources::ResourceId id)
{
	if (id != this->placeholderResourceId && id != this->failResourceId)
	{
		ResourcePool::DiscardResource(id);

		// if usage reaches 0, add it to the list of pending unloads
		if (this->usage[id.poolId] == 0)
		{
			if (this->async)
			{
				// add pending unload, it will be unloaded once loaded
				this->pendingUnloads.Append({ id });
			
			}
			else
			{
				this->Unload(id);
				this->DeallocObject(id.AllocId());
			}
			this->resourceInstanceIndexPool.Dealloc(id.poolId);
		}
	}
#if N_DEBUG
	else
	{
		n_warning("Trying to delete placeholder or fail resource!\n");
	}
#endif
}

//------------------------------------------------------------------------------
/**
*/
void
ResourceStreamPool::DiscardByTag(const Util::StringAtom& tag)
{
	IndexT i;
	for (i = 0; i < this->tags.Size(); i++)
	{
		if (this->tags[i] == tag)
		{
			// add pending unload, it will be unloaded once loaded
			this->pendingUnloads.Append({ this->ids[this->names[i]] });
			this->tags[i] = "";
		}
	}
}

//------------------------------------------------------------------------------
/**
*/
void 
ResourceStreamPool::ReloadResource(const Resources::ResourceName& res, std::function<void(const Resources::ResourceId)> success, std::function<void(const Resources::ResourceId)> failed)
{
	IndexT i = this->ids.FindIndex(res);
	n_assert_fmt(i != InvalidIndex, "Resource '%s' has to be loaded before it can be reloaded\n", res.AsString().AsCharPtr());

	// get id of resource
	Resources::ResourceId ret = this->ids.ValueAtIndex(i);

	// copy the reference
	IoServer* ioserver = IoServer::Instance();

	// construct stream
	Ptr<Stream> stream = ioserver->CreateStream(this->names[ret.poolId].Value());
	stream->SetAccessMode(Stream::ReadAccess);

	// enter critical section
	if (stream->Open())
	{
		LoadStatus stat = this->ReloadFromStream(ret, stream);
		this->asyncSection.Enter();
		if (stat == Success && success)		success(ret);
		else if (stat == Failed && success)	failed(ret);
		this->asyncSection.Leave();

		// close stream
		stream->Close();
	}
	else
	{
		// if we fail to reload, just keep the old resource!
		this->asyncSection.Enter();
		if (failed) failed(ret);
		this->asyncSection.Leave();
		n_printf("Failed to reload resource %s\n", this->names[ret.poolId].Value());
	}
}

//------------------------------------------------------------------------------
/**
*/
void 
ResourceStreamPool::ReloadResource(const Resources::ResourceId& id, std::function<void(const Resources::ResourceId)> success, std::function<void(const Resources::ResourceId)> failed)
{
	n_assert_fmt(id != Resources::ResourceId::Invalid(), "Resource %d is not loaded, it has to be before it can be reloaded", id.HashCode());

	// copy the reference
	IoServer* ioserver = IoServer::Instance();

	// construct stream
	Ptr<Stream> stream = ioserver->CreateStream(this->names[id.poolId].Value());
	stream->SetAccessMode(Stream::ReadAccess);

	// enter critical section
	if (stream->Open())
	{
		LoadStatus stat = this->ReloadFromStream(id.resourceId, stream);
		this->asyncSection.Enter();
		if (stat == Success)		success(id);
		else if (stat == Failed)	failed(id);
		this->asyncSection.Leave();

		// close stream
		stream->Close();
	}
	else
	{
		// if we fail to reload, just keep the old resource!
		this->asyncSection.Enter();
		failed(id);
		this->asyncSection.Leave();
		n_printf("Failed to reload resource %s\n", this->names[id.poolId].Value());
	}
}

} // namespace Resources<|MERGE_RESOLUTION|>--- conflicted
+++ resolved
@@ -71,18 +71,6 @@
 	}
 
 	// load error
-<<<<<<< HEAD
-	if (this->errorResourceName.IsValid())
-	{
-		this->CreateResource(this->errorResourceName, "system"_atm,
-			[this](Resources::ResourceId id)
-			{
-				this->errorResourceId = id;
-			},
-			[this](Resources::ResourceId id)
-			{
-				n_error("Could not load error resource %s!", this->errorResourceName.Value());
-=======
 	if (this->failResourceName.IsValid())
 	{
 		this->CreateResource(this->failResourceName, "system"_atm,
@@ -93,7 +81,6 @@
 			[this](Resources::ResourceId id)
 			{
 				n_error("Could not load error resource %s!", this->failResourceName.Value());
->>>>>>> 958b0c8c
 			}, true);
 	}
 }
@@ -196,11 +183,7 @@
 		else if (status == Failed && cbl.failed != nullptr)
 		{
 			Resources::ResourceId fail = id;
-<<<<<<< HEAD
-			fail.resourceId = this->errorResourceId.resourceId;
-=======
 			fail.resourceId = this->failResourceId.resourceId;
->>>>>>> 958b0c8c
 			cbl.failed(fail);
 		}
 	}
@@ -354,20 +337,12 @@
 			}
 			else if (status == Failed)
 			{
-<<<<<<< HEAD
-				if (failed != nullptr)
-				{
-					Resources::ResourceId fail = ret;
-					fail.resourceId = this->errorResourceId.resourceId;
-					failed(fail);
-=======
 				// change return resource id to be fail resource
 				ret.resourceId = this->failResourceId.resourceId;
 
 				if (failed != nullptr)
 				{
 					failed(ret);
->>>>>>> 958b0c8c
 				}
 				this->states[instanceId] = Resource::Failed;
 			}
@@ -411,12 +386,9 @@
 			{
 				if (failed != nullptr) 
 					failed(ret);
-<<<<<<< HEAD
-=======
 
 				// set to error immediately
 				ret.resourceId = failResourceId.resourceId;
->>>>>>> 958b0c8c
 			}
 			else if (state == Resource::Pending)
 			{
