//------------------------------------------------------------------------------
// resourceloader.cc
// (C)2017-2020 Individual contributors, see AUTHORS file
//------------------------------------------------------------------------------
#include "foundation/stdneb.h"
#include "resourcestreampool.h"
#include "io/ioserver.h"
#include "resourceserver.h"

using namespace IO;
namespace Resources
{

__ImplementAbstractClass(Resources::ResourceStreamPool, 'RSLO', Resources::ResourcePool);
//------------------------------------------------------------------------------
/**
*/
ResourceStreamPool::ResourceStreamPool()
{
	// maybe this is arrogant, just 1024 pending resources (actual resources that is) per loader?
	this->pendingLoads.Reserve(1024);
	this->pendingStreamLods.Reserve(1024);
	this->pendingStreamQueue.SetSignalOnEnqueueEnabled(false);
	this->creatorThread = Threading::Thread::GetMyThreadId();
}

//------------------------------------------------------------------------------
/**
*/
ResourceStreamPool::~ResourceStreamPool()
{
	// empty
}

//------------------------------------------------------------------------------
/**

*/
void
ResourceStreamPool::Setup()
{
	// implement loader-specific setups, such as placeholder and error resource ids, as well as the acceptable resource class
	this->uniqueResourceId = 0;

	// set the async flag in the constructor of your subclass implementation of the resource pool
	if (this->async)
	{
		this->streamerThread = ResourceLoaderThread::Create();
		this->streamerThread->SetName(this->streamerThreadName.Value());
		this->streamerThread->Start();
	}
}

//------------------------------------------------------------------------------
/**
*/
void
ResourceStreamPool::Discard()
{
	this->streamerThread->Stop();
	this->streamerThread = nullptr;
}

//------------------------------------------------------------------------------
/**
*/
void 
ResourceStreamPool::LoadFallbackResources()
{
	// load placeholder, don't load it async
	if (this->placeholderResourceName.IsValid())
	{
		this->placeholderResourceId = this->CreateResource(this->placeholderResourceName, "system"_atm, nullptr, nullptr, true);
	}

	// load error, don't load it async
	if (this->failResourceName.IsValid())
	{
		this->failResourceId = this->CreateResource(this->failResourceName, "system"_atm, nullptr, nullptr, true);
	}
}

//------------------------------------------------------------------------------
/**
*/
ResourceStreamPool::LoadStatus 
ResourceStreamPool::ReloadFromStream(const Resources::ResourceId id, const Ptr<IO::Stream>& stream)
{
	return ResourceStreamPool::Failed;
}

//------------------------------------------------------------------------------
/**
*/
void 
ResourceStreamPool::StreamMaxLOD(const Resources::ResourceId& id, const float lod, bool immediate)
{
	// implement in subclass
}

//------------------------------------------------------------------------------
/**
*/
void
ResourceStreamPool::Update(IndexT frameIndex)
{
	IndexT i;
	for (i = this->pendingLoads.Size() - 1; i >= 0; i--)
	{
		// get pending element
		_PendingResourceLoad& resourceLoad = this->loads[this->pendingLoads[i]];

		// load resource, get status from load function
		LoadStatus status = this->PrepareLoad(resourceLoad);
		if (status != Delay) // if the loader tells us to delay, we delay the loading to next frame
			this->pendingLoads.EraseIndex(i);
		if (status != Threaded) // if it is an immediate load, run the callbacks directly
			this->RunCallbacks(status, resourceLoad.id);
	}

	// go through pending lod streams
	this->pendingStreamQueue.DequeueAll(this->pendingStreamLods);
	for (i = this->pendingStreamLods.Size() - 1; i >= 0; i--)
	{
		const _PendingStreamLod& streamLod = this->pendingStreamLods[i];

		// skip this resource if not loaded, but keep it in the list
		this->asyncSection.Enter();
		bool resourceNotLoaded = this->states[streamLod.id.poolId] != Resource::Loaded;
		this->asyncSection.Leave();
		if (resourceNotLoaded)
			continue;

		// if async is supported, put the stream job on a thread!
		if (this->async && !streamLod.immediate)
		{
			auto streamFunc = [this, streamLod]()
			{
				this->StreamMaxLOD(streamLod.id, streamLod.lod, streamLod.immediate);
			};
			this->streamerThread->jobs.Enqueue(streamFunc);

			this->pendingStreamLods.EraseIndex(i);
		}
		else
		{
			// load immediately
			this->StreamMaxLOD(streamLod.id, streamLod.lod, streamLod.immediate);

			this->pendingStreamLods.EraseIndex(i);
		}
	}

	// go through pending unloads
	for (i = this->pendingUnloads.Size() - 1; i >= 0; i--)
	{
		const _PendingResourceUnload& unload = this->pendingUnloads[i];
		if (this->states[unload.resourceId.poolId] != Resource::Pending)
		{
			if (this->states[unload.resourceId.poolId] == Resource::Loaded)
			{
				// unload if loaded
				this->Unload(unload.resourceId);
				this->states[unload.resourceId.poolId] = Resource::Unloaded;
			}

			// give up the resource id
			this->DeallocObject(unload.resourceId.resourceId);
			this->resourceInstanceIndexPool.Dealloc(unload.resourceId.poolId);
			
			// remove pending unload if not Pending or Loaded (so explicitly Unloaded or Failed)
			this->pendingUnloads.EraseIndex(i);
		}
	}
}

//------------------------------------------------------------------------------
/**
	Run all callbacks pending on a resource, must be within the critical section!
*/
void
ResourceStreamPool::RunCallbacks(LoadStatus status, const Resources::ResourceId id)
{
	Util::Array<_Callbacks>& cbls = this->callbacks[id.poolId];
	IndexT i;
	for (i = 0; i < cbls.Size(); i++)
	{
		const _Callbacks& cbl = cbls[i];
		if (status == Success && cbl.success != nullptr)	
			cbl.success(id);
		else if (status == Failed && cbl.failed != nullptr)
		{
			Resources::ResourceId fail = id;
			fail.resourceId = this->failResourceId.resourceId;
			cbl.failed(fail);
		}
	}
	cbls.Clear();
}

//------------------------------------------------------------------------------
/**
*/
ResourceStreamPool::LoadStatus
ResourceStreamPool::PrepareLoad(_PendingResourceLoad& res)
{
	LoadStatus ret = Failed;

	// in case this resource has been loaded previously
	if (this->states[res.id.poolId] == Resource::Loaded) 
		return Success;

	// if threaded, and resource is not requested to be immediate
	if (this->async && !res.immediate)
	{
		// wrap the loading process as a lambda function and pass it to the thread
		auto loadFunc = [this, &res]()
		{
			// construct stream
			Ptr<Stream> stream = IO::IoServer::Instance()->CreateStream(this->names[res.id.poolId].Value());
			stream->SetAccessMode(Stream::ReadAccess);

			// enter critical section
			if (stream->Open())
			{
				LoadStatus stat = this->LoadFromStream(res.id, res.tag, stream, res.immediate);
				this->asyncSection.Enter();
				this->RunCallbacks(stat, res.id);
				if (stat == Success)		
					this->states[res.id.poolId] = Resource::Loaded;
				else if (stat == Failed)	
					this->states[res.id.poolId] = Resource::Failed;
				this->asyncSection.Leave();
			}
			else
			{
				// this constitutes a failure too!
				this->asyncSection.Enter();
				this->RunCallbacks(Failed, res.id);
				this->asyncSection.Leave();
				this->states[res.id.poolId] = Resource::Failed;
				n_printf("Failed to load resource %s\n", this->names[res.id.poolId].Value());
			}
		};

		res.inflight = true;

		// add job to resource manager
		ResourceServer::Instance()->loaderThread->jobs.Enqueue(loadFunc);

		ret = Threaded;
	}
	else
	{
		// construct stream
		Ptr<Stream> stream = IoServer::Instance()->CreateStream(this->names[res.id.poolId].Value());
		stream->SetAccessMode(Stream::ReadAccess);
		if (stream->Open())
		{
			ret = this->LoadFromStream(res.id, res.tag, stream, res.immediate);
			this->asyncSection.Enter();
<<<<<<< HEAD
=======
			this->RunCallbacks(ret, res.id);
>>>>>>> a7452021
			if (ret == Success)
				this->states[res.id.poolId] = Resource::Loaded;
			else if (ret == Failed)
				this->states[res.id.poolId] = Resource::Failed;
			this->asyncSection.Leave();
		}
		else
		{
			this->asyncSection.Enter();
<<<<<<< HEAD
=======
			this->RunCallbacks(Failed, res.id);
>>>>>>> a7452021
			this->states[res.id.poolId] = Resource::Failed;
			this->asyncSection.Leave();
			ret = Failed;
			n_printf("Failed to load resource %s\n", this->names[res.id.poolId].Value());
		}
	}	
	return ret;
}

//------------------------------------------------------------------------------
/**
*/
Resources::ResourceId
Resources::ResourceStreamPool::CreateResource(const ResourceName& res, const Util::StringAtom& tag, std::function<void(const Resources::ResourceId)> success, std::function<void(const Resources::ResourceId)> failed, bool immediate)
{
	// this assert should maybe be removed in favor of putting things on a queue if called from another thread
	n_assert(Threading::Thread::GetMyThreadId() == this->creatorThread);

	Resources::ResourceId ret;
	ResourceUnknownId resourceId; // this is the id of the resource	
	IndexT i = this->ids.FindIndex(res);

	if (i == InvalidIndex)
	{
		// allocate new object (AllocObject is implemented using the __ImplementResourceAllocator macro, or in a specialized allocator)
		resourceId = this->AllocObject();

		// allocate new index for the allocator
		Ids::Id32 instanceId = this->resourceInstanceIndexPool.Alloc(); // this is the ID of the container

		// create new resource id, if need be, grow the container list
		if (instanceId >= (uint)this->names.Size())
		{
			this->usage.Resize(this->usage.Size() + ResourceIndexGrow);
			this->callbacks.Resize(this->callbacks.Size() + ResourceIndexGrow);
			this->names.Resize(this->names.Size() + ResourceIndexGrow);
			this->tags.Resize(this->tags.Size() + ResourceIndexGrow);
			this->states.Resize(this->states.Size() + ResourceIndexGrow);
			this->loads.Resize(this->states.Size() + ResourceIndexGrow);
		}

		// add the resource name to the resource id
		this->names[instanceId] = res;
		this->usage[instanceId] = 1;
		this->tags[instanceId] = tag;
		this->states[instanceId] = Resource::Pending;

		// also add as pending resource
		ret.poolId = instanceId;
		ret.poolIndex = this->uniqueId;
		ret.resourceId = resourceId.id24;
		ret.resourceType = resourceId.id8;

		_PendingResourceLoad pending;
		pending.id = ret;
		pending.tag = tag;
		pending.inflight = false;
		pending.immediate = immediate;
		this->loads[instanceId] = pending;

		// add mapping between resource name and resource being loaded
		this->ids.Add(res, ret);

		if (immediate)
		{
			LoadStatus status = this->PrepareLoad(pending);
			if (status == Failed)
			{
				// change return resource id to be fail resource
				ret.resourceId = this->failResourceId.resourceId;
			}
		}
		else
		{
			this->pendingLoads.Append(instanceId);
			if (success != nullptr || failed != nullptr)
			{
				// we need not worry about the thread, since this resource is new
				this->callbacks[instanceId].Append({ ret, success, failed });
			}

			// set to placeholder while waiting
			ret.resourceId = placeholderResourceId.resourceId;
		}
	}
	else // this means the resource container is already created, and it may or may not be pending
	{
		// get id of resource
		ret = this->ids.ValueAtIndex(i);

		// bump usage
		this->usage[ret.poolId]++;

		// start the async section, the loader might change the resource state
		this->asyncSection.Enter();
		
		// if the resource has been loaded (through a previous Update), just call the success callback
		const Resource::State state = this->states[ret.poolId];
		if (state == Resource::Loaded && !immediate && success != nullptr)
		{
			// if loaded and not immediate, run callback, otherwise just return id
			success(ret);
		}
		else if (state == Resource::Failed && !immediate && failed != nullptr)
		{
			// if failed and not immediate, run callback, otherwise just return id
			failed(ret);
		}
		else if (state == Resource::Pending)
		{
			// this resource should now be in the pending list
			n_assert(i != InvalidIndex);

			// pending resource may not be in-flight in thread
			_PendingResourceLoad& pend = this->loads[ret.poolId];
			if (!pend.inflight)
			{
				// flip the immediate flag, this is in case we decide to perform a later load using immediate override
				pend.immediate = pend.immediate || immediate;
			}

			// since we are pending and inside the async section, it means the resource is not loaded yet, which means its safe to add the callback
			this->callbacks[ret.poolId].Append({ ret, success, failed });

			// set to placeholder while waiting
			ret.resourceId = placeholderResourceId.resourceId;
		}

		// leave async section
		this->asyncSection.Leave();
	}

	return ret;
}

//------------------------------------------------------------------------------
/**
*/
void
Resources::ResourceStreamPool::DiscardResource(const Resources::ResourceId id)
{
	n_assert(Threading::Thread::GetMyThreadId() == this->creatorThread);
	if (id != this->placeholderResourceId && id != this->failResourceId)
	{
		ResourcePool::DiscardResource(id);

		// if usage reaches 0, add it to the list of pending unloads
		if (this->usage[id.poolId] == 0)
		{
			if (this->async)
			{
				// add pending unload, it will be unloaded once loaded
				this->pendingUnloads.Append({ id });
			
			}
			else
			{
				this->Unload(id);
				this->DeallocObject(id.AllocId());
			}
			this->resourceInstanceIndexPool.Dealloc(id.poolId);
		}
	}
#if N_DEBUG
	else
	{
		n_warning("Trying to delete placeholder or fail resource!\n");
	}
#endif
}

//------------------------------------------------------------------------------
/**
*/
void
ResourceStreamPool::DiscardByTag(const Util::StringAtom& tag)
{
	n_assert(Threading::Thread::GetMyThreadId() == this->creatorThread);
	IndexT i;
	for (i = 0; i < this->tags.Size(); i++)
	{
		if (this->tags[i] == tag)
		{
			// add pending unload, it will be unloaded once loaded
			this->pendingUnloads.Append({ this->ids[this->names[i]] });
			this->tags[i] = "";
		}
	}
}

//------------------------------------------------------------------------------
/**
*/
void 
ResourceStreamPool::ReloadResource(const Resources::ResourceName& res, std::function<void(const Resources::ResourceId)> success, std::function<void(const Resources::ResourceId)> failed)
{
	n_assert(Threading::Thread::GetMyThreadId() == this->creatorThread);
	IndexT i = this->ids.FindIndex(res);
	if (i != InvalidIndex)
	{
		// get id of resource
		Resources::ResourceId ret = this->ids.ValueAtIndex(i);

		// copy the reference
		IoServer* ioserver = IoServer::Instance();

		// construct stream
		Ptr<Stream> stream = ioserver->CreateStream(this->names[ret.poolId].Value());
		stream->SetAccessMode(Stream::ReadAccess);

		// enter critical section
		if (stream->Open())
		{
			LoadStatus stat = this->ReloadFromStream(ret, stream);
			this->asyncSection.Enter();
			if (stat == Success && success != nullptr)
				success(ret);
			else if (stat == Failed && failed != nullptr)
				failed(ret);
			this->asyncSection.Leave();

			// close stream
			stream->Close();
		}
		else
		{
			// if we fail to reload, just keep the old resource!
			this->asyncSection.Enter();
			if (failed != nullptr)
				failed(ret);
			this->asyncSection.Leave();
			n_printf("Failed to reload resource %s\n", this->names[ret.poolId].Value());
		}
	}
	else
	{
		n_warning("Resource '%s' has to be loaded before it can be reloaded\n", res.AsString().AsCharPtr());
	}
}

//------------------------------------------------------------------------------
/**
*/
void 
ResourceStreamPool::ReloadResource(const Resources::ResourceId& id, std::function<void(const Resources::ResourceId)> success, std::function<void(const Resources::ResourceId)> failed)
{
	n_assert(Threading::Thread::GetMyThreadId() == this->creatorThread);
	n_assert_fmt(id != Resources::ResourceId::Invalid(), "Resource %d is not loaded, it has to be before it can be reloaded", id.HashCode());

	// copy the reference
	IoServer* ioserver = IoServer::Instance();

	// construct stream
	Ptr<Stream> stream = ioserver->CreateStream(this->names[id.poolId].Value());
	stream->SetAccessMode(Stream::ReadAccess);

	// enter critical section
	if (stream->Open())
	{
		LoadStatus stat = this->ReloadFromStream(id.resourceId, stream);
		this->asyncSection.Enter();
		if (stat == Success && success != nullptr)		
			success(id);
		else if (stat == Failed && failed != nullptr)	
			failed(id);
		this->asyncSection.Leave();

		// close stream
		stream->Close();
	}
	else
	{
		// if we fail to reload, just keep the old resource!
		this->asyncSection.Enter();
		if (failed != nullptr)
			failed(id);
		this->asyncSection.Leave();
		n_printf("Failed to reload resource %s\n", this->names[id.poolId].Value());
	}
}

//------------------------------------------------------------------------------
/**
*/
void 
ResourceStreamPool::SetMaxLOD(const Resources::ResourceId& id, const float lod, bool immediate)
{
	if (immediate)
	{
		this->StreamMaxLOD(id, lod, immediate);
	}
	else
	{
		_PendingStreamLod pending;
		pending.id = id;
		pending.lod = lod;
		pending.immediate = immediate;
		this->pendingStreamQueue.Enqueue(pending);
	}
}

} // namespace Resources<|MERGE_RESOLUTION|>--- conflicted
+++ resolved
@@ -259,10 +259,7 @@
 		{
 			ret = this->LoadFromStream(res.id, res.tag, stream, res.immediate);
 			this->asyncSection.Enter();
-<<<<<<< HEAD
-=======
 			this->RunCallbacks(ret, res.id);
->>>>>>> a7452021
 			if (ret == Success)
 				this->states[res.id.poolId] = Resource::Loaded;
 			else if (ret == Failed)
@@ -272,10 +269,7 @@
 		else
 		{
 			this->asyncSection.Enter();
-<<<<<<< HEAD
-=======
 			this->RunCallbacks(Failed, res.id);
->>>>>>> a7452021
 			this->states[res.id.poolId] = Resource::Failed;
 			this->asyncSection.Leave();
 			ret = Failed;
