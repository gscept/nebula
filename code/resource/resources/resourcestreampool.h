--- conflicted
+++ resolved
@@ -119,11 +119,7 @@
 	Util::StringAtom failResourceName;
 
 	Resources::ResourceId placeholderResourceId;
-<<<<<<< HEAD
-	Resources::ResourceId errorResourceId;
-=======
 	Resources::ResourceId failResourceId;
->>>>>>> 958b0c8c
 
 	bool async;
 
