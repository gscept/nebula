--- conflicted
+++ resolved
@@ -630,7 +630,6 @@
                 texturetilecache.h
             )
 
-<<<<<<< HEAD
         fips_dir(vegetation)
             fips_files(
                 vegetationcontext.h
@@ -642,13 +641,6 @@
 				visibility.h
 				visibilitycontext.cc
 				visibilitycontext.h
-=======
-        fips_dir(visibility)
-            fips_files(
-                visibility.h
-                visibilitycontext.cc
-                visibilitycontext.h
->>>>>>> e9f61a7a
                 visibilitydependencyjob.cc
                 visibilitydrawlistupdatejob.cc
                 visibilitysortjob.cc
