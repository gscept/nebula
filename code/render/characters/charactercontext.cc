--- conflicted
+++ resolved
@@ -82,61 +82,6 @@
 void 
 CharacterContext::Setup(const Graphics::GraphicsEntityId id, const Resources::ResourceName& skeleton, const Resources::ResourceName& animation, const Util::StringAtom& tag)
 {
-<<<<<<< HEAD
-	const ContextEntityId cid = GetContextId(id);
-	n_assert_fmt(cid != ContextEntityId::Invalid(), "Entity %d is not registered in CharacterContext", id.HashCode());
-	characterContextAllocator.Get<Loaded>(cid.id) = NoneLoaded;
-
-	// check to make sure we registered this entity for observation, then get the visibility context
-	const ContextEntityId visId = Visibility::ObservableContext::GetContextId(id);
-	n_assert_fmt(visId != ContextEntityId::Invalid(), "Entity %d needs to be setup as observerable before character!", id.HashCode());
-	characterContextAllocator.Get<VisibilityContextId>(cid.id) = id;
-
-	// get model context
-	const ContextEntityId mdlId = Models::ModelContext::GetContextId(id);
-	n_assert_fmt(mdlId != ContextEntityId::Invalid(), "Entity %d needs to be setup as a model before character!", id.HashCode());
-	characterContextAllocator.Get<ModelContextId>(cid.id) = id;
-
-	characterContextAllocator.Get<SkeletonId>(cid.id) = Resources::CreateResource(skeleton, tag, [cid, id](Resources::ResourceId rid)
-		{
-			characterContextAllocator.Get<SkeletonId>(cid.id) = rid.As<Characters::SkeletonId>();
-			characterContextAllocator.Get<Loaded>(cid.id) |= SkeletonLoaded;
-
-			const Util::FixedArray<CharacterJoint>& joints = Characters::SkeletonGetJoints(rid.As<Characters::SkeletonId>());
-			characterContextAllocator.Get<JobJoints>(cid.id).Resize(joints.Size());
-
-			// setup joints, scaled joints and user controlled joints
-			characterContextAllocator.Get<JointPalette>(cid.id).Resize(joints.Size());
-			characterContextAllocator.Get<JointPaletteScaled>(cid.id).Resize(joints.Size());
-			characterContextAllocator.Get<UserControlledJoint>(cid.id).Resize(joints.Size());
-
-			// setup job joints
-			IndexT i;
-			for (i = 0; i < joints.Size(); i++)
-			{
-				const CharacterJoint& joint = joints[i];
-				SkeletonJobJoint& jobJoint = characterContextAllocator.Get<JobJoints>(cid.id)[i];
-				jobJoint.parentJointIndex = joint.parentJointIndex;
-			}
-		}, nullptr, true);
-
-	characterContextAllocator.Get<AnimationId>(cid.id) = Resources::CreateResource(animation, tag, [cid, id](Resources::ResourceId rid)
-		{
-			characterContextAllocator.Get<AnimationId>(cid.id) = rid.As<CoreAnimation::AnimResourceId>();
-			characterContextAllocator.Get<Loaded>(cid.id) |= AnimationLoaded;
-
-			// setup sample buffer when animation is done loading
-			characterContextAllocator.Get<SampleBuffer>(cid.id).Setup(rid.As<CoreAnimation::AnimResourceId>());
-		}, nullptr, true);
-
-	// clear playing animation state
-	IndexT i;
-	for (i = 0; i < MaxNumTracks; i++)
-	{
-		memset(&characterContextAllocator.Get<TrackController>(cid.id).playingAnimations[i], 0, sizeof(AnimationRuntime));
-		characterContextAllocator.Get<TrackController>(cid.id).playingAnimations[i].clip = -1;
-	}
-=======
     const ContextEntityId cid = GetContextId(id);
     n_assert_fmt(cid != ContextEntityId::Invalid(), "Entity %d is not registered in CharacterContext", id.HashCode());
     characterContextAllocator.Get<Loaded>(cid.id) = NoneLoaded;
@@ -172,7 +117,7 @@
                 SkeletonJobJoint& jobJoint = characterContextAllocator.Get<JobJoints>(cid.id)[i];
                 jobJoint.parentJointIndex = joint.parentJointIndex;
             }
-        }, nullptr, false);
+        }, nullptr, true);
 
     characterContextAllocator.Get<AnimationId>(cid.id) = Resources::CreateResource(animation, tag, [cid, id](Resources::ResourceId rid)
         {
@@ -181,7 +126,7 @@
 
             // setup sample buffer when animation is done loading
             characterContextAllocator.Get<SampleBuffer>(cid.id).Setup(rid.As<CoreAnimation::AnimResourceId>());
-        }, nullptr, false);
+        }, nullptr, true);
 
     // clear playing animation state
     IndexT i;
@@ -190,7 +135,6 @@
         memset(&characterContextAllocator.Get<TrackController>(cid.id).playingAnimations[i], 0, sizeof(AnimationRuntime));
         characterContextAllocator.Get<TrackController>(cid.id).playingAnimations[i].clip = -1;
     }
->>>>>>> fadd7772
 }
 
 //------------------------------------------------------------------------------
