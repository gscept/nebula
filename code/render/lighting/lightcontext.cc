--- conflicted
+++ resolved
@@ -193,13 +193,6 @@
         LightContext::CullAndClassify();
     });
 
-<<<<<<< HEAD
-    Frame::AddCallback("LightContext - Deferred Cluster", [](const IndexT frame, const IndexT bufferIndex) {
-        LightContext::ComputeLighting();
-    });
-
-=======
->>>>>>> 795438a5
     Frame::AddCallback("LightContext - Combine", [](const IndexT frame, const IndexT bufferIndex) {
         LightContext::CombineLighting();
     });
@@ -1071,43 +1064,6 @@
 //------------------------------------------------------------------------------
 /**
 */
-<<<<<<< HEAD
-void
-LightContext::ComputeLighting()
-{
-    using namespace CoreGraphics;
-    TextureDimensions dims = TextureGetDimensions(clusterState.lightingTexture);
-    const IndexT bufferIndex = CoreGraphics::GetBufferedFrameIndex();
-
-#ifdef CLUSTERED_LIGHTING_DEBUG
-    CommandBufferBeginMarker(GraphicsQueueType, NEBULA_MARKER_BLUE, "Cluster DEBUG");
-
-    SetShaderProgram(clusterState.debugProgram, GraphicsQueueType);
-    SetResourceTable(clusterState.resourceTables[bufferIndex], NEBULA_BATCH_GROUP, ComputePipeline, nullptr, GraphicsQueueType);
-
-    // perform debug output
-    Compute(Math::n_divandroundup(dims.width, 64), dims.height, 1, GraphicsQueueType);
-
-    CommandBufferEndMarker(GraphicsQueueType);
-#endif
-
-    CommandBufferBeginMarker(GraphicsQueueType, NEBULA_MARKER_BLUE, "Clustered Shading");
-
-    SetShaderProgram(clusterState.renderProgram, GraphicsQueueType);
-    SetResourceTable(clusterState.resourceTables[bufferIndex], NEBULA_BATCH_GROUP, ComputePipeline, nullptr, GraphicsQueueType);
-    
-    // perform debug output
-    dims = TextureGetDimensions(clusterState.lightingTexture);
-    Compute(Math::n_divandroundup(dims.width, 64), dims.height, 1, GraphicsQueueType);
-
-    CommandBufferEndMarker(GraphicsQueueType);
-}
-
-//------------------------------------------------------------------------------
-/**
-*/
-=======
->>>>>>> 795438a5
 void
 LightContext::CombineLighting()
 {
