--- conflicted
+++ resolved
@@ -43,20 +43,13 @@
     /// get the character's animation resource
     const Resources::ResourceId GetAnimationResourceId() const;
 
-<<<<<<< HEAD
 	struct Instance : public TransformNode::Instance
-=======
-	struct Instance : public ModelNode::Instance
->>>>>>> 30e8e605
 	{
 		Ids::Id32 characterId;
 		IndexT updateFrame;
 		bool updateThisFrame;
 		Util::HashTable<Util::StringAtom, Models::ModelNode::Instance*, 8> activeSkinInstances;
-<<<<<<< HEAD
 		Util::FixedArray<Math::matrix44> joints;
-=======
->>>>>>> 30e8e605
 
 		void Setup(Models::ModelNode* node, const Models::ModelNode::Instance* parent) override;
 		void ApplySkin(const Util::StringAtom& skinName);
@@ -134,11 +127,7 @@
 inline bool 
 CharacterNode::GetImplicitHierarchyActivation() const
 {
-<<<<<<< HEAD
 	return true;
-=======
-	return false;
->>>>>>> 30e8e605
 }
 
 ModelNodeInstanceCreator(CharacterNode)
