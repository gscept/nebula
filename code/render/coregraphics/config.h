#pragma once
//------------------------------------------------------------------------------
/**
    @file coregraphics/config.h
    
    Compile time configuration options for the CoreGraphics subsystem.
    
    (C) 2007 Radon Labs GmbH
    (C) 2013-2020 Individual contributors, see AUTHORS file
*/
#include "core/types.h"
#include "util/string.h"
#include "core/rttimacros.h"

#define NEBULA_ENABLE_MT_DRAW 1
#define NEBULA_WHOLE_BUFFER_SIZE (-1)
namespace CoreGraphics
{

enum IdType
{
    BufferIdType,
    TextureIdType,
    TextureViewIdType,
    VertexLayoutIdType,
    ShaderIdType,
    ShaderProgramIdType,
    ShaderStateIdType,
    ShaderInstanceIdType,
    ShaderConstantIdType,
    CommandBufferIdType,
    CommandBufferPoolIdType,
    MeshIdType,
    EventIdType,
    BarrierIdType,
    SemaphoreIdType,
    FenceIdType,
    WindowIdType,
    PassIdType,
    AnimResourceIdType,
    ResourceTableIdType,
    ResourceTableLayoutIdType,
    ResourcePipelineIdType,
    SamplerIdType,
    MaterialIdType,
    SubmissionContextIdType,
    ImageIdType
};

enum QueueType
{
    GraphicsQueueType,
    ComputeQueueType,
    TransferQueueType,
    SparseQueueType,

    NumQueueTypes,

    InvalidQueueType
};

enum ShaderVisibility
{
    InvalidVisibility           = 0,
    VertexShaderVisibility      = 1 << 0,
    HullShaderVisibility        = 1 << 2,
    DomainShaderVisibility      = 1 << 3,
    GeometryShaderVisibility    = 1 << 4,
    PixelShaderVisibility       = 1 << 5,
    AllGraphicsVisibility       = VertexShaderVisibility | HullShaderVisibility | DomainShaderVisibility | GeometryShaderVisibility | PixelShaderVisibility,
    ComputeShaderVisibility     = 1 << 6,
    AllVisibility               = VertexShaderVisibility | HullShaderVisibility | DomainShaderVisibility | GeometryShaderVisibility | PixelShaderVisibility | ComputeShaderVisibility
};
__ImplementEnumBitOperators(CoreGraphics::ShaderVisibility);

enum class ImageAspect
{
    ColorBits = (1 << 0),
    DepthBits = (1 << 1),
    StencilBits = (1 << 2),
    MetaBits = (1 << 3),
    Plane0Bits = (1 << 4),
    Plane1Bits = (1 << 5),
    Plane2Bits = (1 << 6)
};
__ImplementEnumBitOperators(CoreGraphics::ImageAspect);
__ImplementEnumComparisonOperators(CoreGraphics::ImageAspect);

enum class ImageLayout
{
    Undefined,
    General,
    ColorRenderTexture,
    DepthStencilRenderTexture,
    DepthStencilRead,
    ShaderRead,
    TransferSource,
    TransferDestination,
    Preinitialized,
    Present
};

enum GlobalConstantBufferType
{
    MainThreadConstantBuffer,
    VisibilityThreadConstantBuffer, // perform constant updates from the visibility thread (shader state node instance update for example...)

    NumConstantBufferTypes
};

enum QueryType
{
    OcclusionQuery,
    GraphicsTimestampQuery,
    PipelineStatisticsGraphicsQuery,
    QueryGraphicsMax = PipelineStatisticsGraphicsQuery,

    ComputeTimestampQuery,
    PipelineStatisticsComputeQuery,
    QueryComputeMax = PipelineStatisticsComputeQuery,
    
    NumQueryTypes
};

<<<<<<< HEAD
=======
enum BufferAccessMode
{
    DeviceLocal,        // buffer can only be used by the GPU, typical use is for static geometry data that doesn't change
    HostLocal,          // buffer can only be updated by the CPU and can be used for GPU transfer operations, typical use is transient copy buffers
    HostToDevice,       // buffer can be updated on the CPU and sent to the GPU, typical use is for dynamic and frequent buffer updates
    DeviceToHost        // buffer can be updated by the GPU and be read on the CPU, typical use is to map and read back memory
};
>>>>>>> e9f61a7a

//------------------------------------------------------------------------------
/**
*/
inline ShaderVisibility
ShaderVisibilityFromString(const Util::String& str)
{
    Util::Array<Util::String> components = str.Tokenize("|");
    CoreGraphics::ShaderVisibility ret = InvalidVisibility;
    IndexT i;
    for (i = 0; i < components.Size(); i++)
    {
        const Util::String& component = components[i];
        if (component == "VS")      ret |= VertexShaderVisibility;
        else if (component == "HS") ret |= HullShaderVisibility;
        else if (component == "DS") ret |= DomainShaderVisibility;
        else if (component == "GS") ret |= GeometryShaderVisibility;
        else if (component == "PS") ret |= PixelShaderVisibility;
        else if (component == "CS") ret |= ComputeShaderVisibility;
    }

    return ret;
}

//------------------------------------------------------------------------------
/**
*/
inline QueueType
QueueTypeFromString(const Util::String& str)
{
    if (str == "Graphics")      return GraphicsQueueType;
    else if (str == "Compute")  return ComputeQueueType;
    else if (str == "Transfer") return TransferQueueType;
    else if (str == "Sparse")   return SparseQueueType;
    return GraphicsQueueType;
}

//------------------------------------------------------------------------------
/**
*/
inline const char*
QueueNameFromQueueType(const QueueType type)
{
    switch (type)
    {
    case GraphicsQueueType:
        return "Graphics";
    case ComputeQueueType:
        return "Compute";
    case TransferQueueType:
        return "Transfer";
    case SparseQueueType:
        return "Sparse";
    default:
        return "Graphics";
    }
}

} // namespace CoreGraphics


#define SHADER_POSTEFFECT_DEFAULT_FEATURE_MASK "Alt0"

#if !PUBLIC_BUILD
#define NEBULA_GRAPHICS_DEBUG 1
#define NEBULA_MARKER_BLUE Math::vec4(0.8f, 0.8f, 1.0f, 1.0f)
#define NEBULA_MARKER_RED Math::vec4(1.0f, 0.8f, 0.8f, 1.0f)
#define NEBULA_MARKER_GREEN Math::vec4(0.8f, 1.0f, 0.8f, 1.0f)
#define NEBULA_MARKER_DARK_GREEN Math::vec4(0.6f, 0.8f, 0.6f, 1.0f)
#define NEBULA_MARKER_DARK_DARK_GREEN Math::vec4(0.5f, 0.7f, 0.5f, 1.0f)
#define NEBULA_MARKER_PINK Math::vec4(1.0f, 0.8f, 0.9f, 1.0f)
#define NEBULA_MARKER_PURPLE Math::vec4(0.9f, 0.7f, 0.9f, 1.0f)
#define NEBULA_MARKER_ORANGE Math::vec4(1.0f, 0.9f, 0.8f, 1.0f)
#define NEBULA_MARKER_TURQOISE Math::vec4(0.8f, 0.9f, 1.0f, 1.0f)
#define NEBULA_MARKER_GRAY Math::vec4(0.9f, 0.9f, 0.9f, 1.0f)
#define NEBULA_MARKER_BLACK Math::vec4(0.001f)
#define NEBULA_MARKER_WHITE Math::vec4(1)

#define NEBULA_MARKER_COMPUTE NEBULA_MARKER_BLUE
#define NEBULA_MARKER_GRAPHICS NEBULA_MARKER_GREEN
#define NEBULA_MARKER_TRANSFER NEBULA_MARKER_RED

#endif

//------------------------------------------------------------------------------
#if __VULKAN__
    #define COREGRAPHICS_TRIANGLE_FRONT_FACE_CCW (1)
    // define the same descriptor set slots as we do in the shaders
    #define NEBULA_TICK_GROUP 0             // set per tick (once for all views) by the system
    #define NEBULA_FRAME_GROUP 1            // set per frame (once per view) by the system
    #define NEBULA_PASS_GROUP 2             // set per pass by the system
    #define NEBULA_BATCH_GROUP 3            // set per batch (material settings or system stuff)
    #define NEBULA_INSTANCE_GROUP 4         // set a batch-internal copy of some specific settings
    #define NEBULA_SYSTEM_GROUP 5           // set a batch-internal copy of some specific settings
    #define NEBULA_DYNAMIC_OFFSET_GROUP 6   // set once per shader and is offset for each instance
    #define NEBULA_NUM_GROUPS (NEBULA_DYNAMIC_OFFSET_GROUP + 1)

    #define MAX_INPUT_ATTACHMENTS 32

    #define SHADER_MODEL_5 (1)
    #ifdef _DEBUG
        #define NEBULA_VULKAN_DEBUG (1)
    #else
        #define NEBULA_VULKAN_DEBUG (0)
    #endif
    #define PROJECTION_HANDEDNESS_LH (0)
#if __X64__
    #define VK_DEVICE_SIZE_CONV(x) uint64_t(x)
#else
    #define VK_DEVICE_SIZE_CONV(x) uint32_t(x)
#endif
#endif
//------------------------------------------------------------------------------<|MERGE_RESOLUTION|>--- conflicted
+++ resolved
@@ -122,16 +122,6 @@
     NumQueryTypes
 };
 
-<<<<<<< HEAD
-=======
-enum BufferAccessMode
-{
-    DeviceLocal,        // buffer can only be used by the GPU, typical use is for static geometry data that doesn't change
-    HostLocal,          // buffer can only be updated by the CPU and can be used for GPU transfer operations, typical use is transient copy buffers
-    HostToDevice,       // buffer can be updated on the CPU and sent to the GPU, typical use is for dynamic and frequent buffer updates
-    DeviceToHost        // buffer can be updated by the GPU and be read on the CPU, typical use is to map and read back memory
-};
->>>>>>> e9f61a7a
 
 //------------------------------------------------------------------------------
 /**
