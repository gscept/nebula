--- conflicted
+++ resolved
@@ -64,9 +64,6 @@
 	setup.grow = 16;
 	SizeT size = info.size;
 
-<<<<<<< HEAD
-	const Util::FixedArray<uint32_t> queues = { Vulkan::GetQueueFamily(CoreGraphicsQueueType::GraphicsQueueType), Vulkan::GetQueueFamily(CoreGraphicsQueueType::ComputeQueueType) };
-=======
 	const Util::Set<uint32_t>& queues = Vulkan::GetQueueFamilies();
 	VkBufferUsageFlags usageFlags = 0;
 	if (info.mode == HostWriteable)
@@ -74,7 +71,6 @@
 	else if (info.mode == DeviceWriteable)
 		usageFlags = VK_BUFFER_USAGE_UNIFORM_BUFFER_BIT | VK_BUFFER_USAGE_TRANSFER_DST_BIT;
 
->>>>>>> 1a5971f1
 	setup.info =
 	{
 		VK_STRUCTURE_TYPE_BUFFER_CREATE_INFO,
