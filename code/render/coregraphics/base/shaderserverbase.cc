//------------------------------------------------------------------------------
//  shaderserverbase.cc
//  (C) 2007 Radon Labs GmbH
//  (C) 2013-2020 Individual contributors, see AUTHORS file
//------------------------------------------------------------------------------
#include "render/stdneb.h"
#include "coregraphics/base/shaderserverbase.h"
#include "coregraphics/shaderpool.h"
#include "coregraphics/graphicsdevice.h"
#include "io/ioserver.h"
#include "io/textreader.h"
#include "io/filewatcher.h"
#include "io/memorystream.h"
#include "io/textreader.h"
#include "io/textwriter.h"
#include "coregraphics/shadersemantics.h"
#include "coregraphics/config.h"
#include "resources/resourceserver.h"
#include "system/process.h"
#include "system/nebulasettings.h"

namespace Base
{
__ImplementClass(Base::ShaderServerBase, 'SSRV', Core::RefCounted);
__ImplementSingleton(Base::ShaderServerBase);

using namespace CoreGraphics;
using namespace IO;
using namespace Util;
using namespace Resources;

//------------------------------------------------------------------------------
/**
*/
ShaderServerBase::ShaderServerBase() :
    objectIdShaderVar(Ids::InvalidId32),
    curShaderFeatureBits(0),        
    activeShader(NULL),
    isOpen(false)
{
    __ConstructSingleton;
}

//------------------------------------------------------------------------------
/**
*/
ShaderServerBase::~ShaderServerBase()
{
    n_assert(!this->IsOpen());
    __DestructSingleton;
}

//------------------------------------------------------------------------------
/**
*/
bool
ShaderServerBase::Open()
{
    n_assert(!this->isOpen);
    n_assert(this->shaders.IsEmpty());

#ifdef USE_SHADER_DICTIONARY
    // open the shaders dictionary file
    Ptr<Stream> stream = IoServer::Instance()->CreateStream("shd:shaders.dic");
    Ptr<TextReader> textReader = TextReader::Create();
    textReader->SetStream(stream);
    if (textReader->Open())
    {
        Array<String> shaderPaths = textReader->ReadAllLines();
        textReader->Close();
        textReader = nullptr;
        
        IndexT i;
        for (i = 0; i < shaderPaths.Size(); i++)
        {
            const Util::String& path = shaderPaths[i];
            ResourceName resId = shaderPaths[i];

            // load
            this->LoadShader(resId);
        }
    }
    else
    {
        n_error("ShaderServerBase: Failed to open shader dictionary!\n");
    }
#else
    Util::Array<Util::String> files = IoServer::Instance()->ListFiles("shd:", "*.fxb");
    for (IndexT i = 0; i < files.Size(); i++)
    {
        ResourceName resId = "shd:" + files[i];
        
        // load shader
        this->LoadShader(resId);
    }
#endif

#ifndef __linux__
    auto reloadFileFunc = [this](IO::WatchEvent const& event)
    {
        if (event.type == WatchEventType::Modified || event.type == WatchEventType::NameChange &&
            !event.file.EndsWithString("TMP") &&
            !event.file.EndsWithString("~"))
        {
            // remove file extension
            Util::String out = event.file;
            out.StripFileExtension();

            // find argument in export folder
            Ptr<IO::Stream> file = IO::IoServer::Instance()->CreateStream(Util::String::Sprintf("bin:shaders/%s.txt", out.AsCharPtr()));
            if (file->Open())
            {
                System::Process process;

                void* buf = file->Map();
                SizeT size = file->GetSize();

                // run process
                Util::String cmd;
                cmd.Set((const char*)buf, size);
                process.SetWorkingDirectory(file->GetURI().LocalPath().ExtractDirName());
                process.SetExecutable(cmd);
                process.SetNoConsoleWindow(false);
                Ptr<IO::MemoryStream> stream = IO::MemoryStream::Create();
                process.SetStderrCaptureStream(stream);

                // launch process
                bool res = process.LaunchWait();
                if (res)
                {
                    Ptr<TextReader> reader = TextReader::Create();
                    reader->SetStream(stream);
                    reader->Open();

                    // write output from compilation
                    while (!reader->Eof())
                    {
                        Core::SysFunc::DebugOut(reader->ReadLine().AsCharPtr());
                    }

                    // close reader
                    reader->Close();

                    // reload shader
                    this->pendingShaderReloads.Enqueue(Util::String::Sprintf("shd:%s.fxb", out.AsCharPtr()));
                }
            }
        }
    };

    // create file watcher
    if (IO::IoServer::Instance()->DirectoryExists("home:work/shaders/vk"))
    {
        FileWatcher::Instance()->Watch("home:work/shaders/vk", true, IO::WatchFlags(NameChanged | SizeChanged | Write), reloadFileFunc);
    }

#ifndef PUBLIC_BUILD
    if (System::NebulaSettings::Exists("gscept", "ToolkitShared", "path"))
    {
        IO::URI shaderPath = System::NebulaSettings::ReadString("gscept", "ToolkitShared", "path");
        shaderPath.AppendLocalPath("work/shaders/vk");
        if (IO::IoServer::Instance()->DirectoryExists(shaderPath))
        {
            FileWatcher::Instance()->Watch(shaderPath.AsString(), true, IO::WatchFlags(NameChanged | SizeChanged | Write), reloadFileFunc);
        }
    }
#endif
#endif
    // create standard shader for access to shared variables
    if (this->shaders.Contains(ResourceName("shd:shared.fxb")))
    {
        // get shared object id shader variable
        this->sharedVariableShader = this->GetShader("shd:shared.fxb");
        n_assert(this->sharedVariableShader != ShaderId::Invalid());
    }

    this->isOpen = true;
    return true;
}

//------------------------------------------------------------------------------
/**
*/
void
ShaderServerBase::Close()
{
    n_assert(this->isOpen);
    #ifndef __linux__
    // unwatch 
    if (IO::IoServer::Instance()->DirectoryExists("home:work/shaders/vk"))
    {
        IO::FileWatcher::Instance()->Unwatch("home:work/shaders/vk");
    }
    #endif

    // unload all currently loaded shaders
    IndexT i;
    for (i = 0; i < this->shaders.Size(); i++)
    {
        CoreGraphics::shaderPool->DiscardResource(this->shaders.ValueAtIndex(i));
    }
    this->shaders.Clear();

    this->isOpen = false;
}

//------------------------------------------------------------------------------
/**
*/
void 
ShaderServerBase::ApplyObjectId(IndexT i)
{   
    n_assert(i >= 0);
    n_assert(i < 256);

    if (this->objectIdShaderVar != Ids::InvalidId32)
    {
        //CoreGraphics::shaderPool->ShaderConstantSet(this->objectIdShaderVar, this->sharedVariableShaderState, ((float)i) / 255.0f);
    }       
}

//------------------------------------------------------------------------------
/**
*/
void
ShaderServerBase::LoadShader(const Resources::ResourceName& shdName)
{
<<<<<<< HEAD
	n_assert(shdName.IsValid());
	CoreGraphics::ShaderId sid = CoreGraphics::shaderPool->CreateResource(shdName, nullptr, 0, "shaders"_atm, nullptr,
		[shdName](const ResourceId id)
	{
		n_error("Failed to load shader '%s'!", shdName.Value());
	}, true);
	
	this->shaders.Add(shdName, sid);
=======
    n_assert(shdName.IsValid());
    CoreGraphics::ShaderId sid = CoreGraphics::shaderPool->CreateResource(shdName, "shaders"_atm, nullptr,
        [shdName](const ResourceId id)
    {
        n_error("Failed to load shader '%s'!", shdName.Value());
    }, true);
    
    this->shaders.Add(shdName, sid);
>>>>>>> e9f61a7a
}

//------------------------------------------------------------------------------
/**
*/
void 
ShaderServerBase::BeforeView()
{
    // implement in subclass
}

//------------------------------------------------------------------------------
/**
*/
void
ShaderServerBase::AfterView()
{
    // implement in subclass
}

//------------------------------------------------------------------------------
/**
*/
void 
ShaderServerBase::BeforeFrame()
{
    if (this->pendingShaderReloads.Size() > 0)
    {
        // wait for all graphics commands to finish first
        CoreGraphics::WaitForAllQueues();

        Util::Array<Resources::ResourceName> shaders;
        shaders.Reserve(4);
        this->pendingShaderReloads.DequeueAll(shaders);

        // reload shaders
        IndexT i;
        for (i = 0; i < shaders.Size(); i++)
            Resources::ReloadResource(shaders[i]);
    }
}

} // namespace Base<|MERGE_RESOLUTION|>--- conflicted
+++ resolved
@@ -225,7 +225,6 @@
 void
 ShaderServerBase::LoadShader(const Resources::ResourceName& shdName)
 {
-<<<<<<< HEAD
 	n_assert(shdName.IsValid());
 	CoreGraphics::ShaderId sid = CoreGraphics::shaderPool->CreateResource(shdName, nullptr, 0, "shaders"_atm, nullptr,
 		[shdName](const ResourceId id)
@@ -234,16 +233,6 @@
 	}, true);
 	
 	this->shaders.Add(shdName, sid);
-=======
-    n_assert(shdName.IsValid());
-    CoreGraphics::ShaderId sid = CoreGraphics::shaderPool->CreateResource(shdName, "shaders"_atm, nullptr,
-        [shdName](const ResourceId id)
-    {
-        n_error("Failed to load shader '%s'!", shdName.Value());
-    }, true);
-    
-    this->shaders.Add(shdName, sid);
->>>>>>> e9f61a7a
 }
 
 //------------------------------------------------------------------------------
