//------------------------------------------------------------------------------
// frameop.cc
// (C) 2016-2020 Individual contributors, see AUTHORS file
//------------------------------------------------------------------------------
#include "render/stdneb.h"
#include "framescript.h"
#include "frameop.h"

namespace Frame
{

//------------------------------------------------------------------------------
/**
*/
FrameOp::FrameOp() :
    queue(CoreGraphics::QueueType::GraphicsQueueType),
    domain(CoreGraphics::BarrierDomain::Global)
{
    // empty
}

//------------------------------------------------------------------------------
/**
*/
FrameOp::~FrameOp()
{
    // empty
}

//------------------------------------------------------------------------------
/**
*/
void
FrameOp::Discard()
{
}

//------------------------------------------------------------------------------
/**
*/
void
FrameOp::OnWindowResized()
{
    // implement in subclass
}

//------------------------------------------------------------------------------
/**
*/
void
FrameOp::Build(
    Memory::ArenaAllocator<BIG_CHUNK>& allocator,
    Util::Array<FrameOp::Compiled*>& compiledOps,
    Util::Array<CoreGraphics::EventId>& events,
    Util::Array<CoreGraphics::BarrierId>& barriers,
    Util::Dictionary<CoreGraphics::BufferId, Util::Array<BufferDependency>>& rwBuffers,
    Util::Dictionary<CoreGraphics::TextureId, Util::Array<TextureDependency>>& textures,
<<<<<<< HEAD
    CoreGraphics::CommandBufferPoolId commandBufferPool)
=======
	CoreGraphics::CommandBufferPoolId commandBufferPool)
>>>>>>> dc8cd6f5
{
    // create compiled version of this op, FramePass and FrameSubpass implement this differently than ordinary ops
    this->compiled = this->AllocCompiled(allocator);
    compiledOps.Append(this->compiled);

    this->SetupSynchronization(allocator, events, barriers, rwBuffers, textures);
}

//------------------------------------------------------------------------------
/**
*/
void
ImageSubresourceHelper(
    const CoreGraphics::ImageSubresourceInfo& fromSubres,
    const CoreGraphics::ImageSubresourceInfo& toSubres,
    Util::Array<CoreGraphics::ImageSubresourceInfo>& subresources)
{

}

//------------------------------------------------------------------------------
/**
    Analyze and setup barriers if needed
*/
void
FrameOp::AnalyzeAndSetupTextureBarriers(
    struct FrameOp::Compiled* op,
    CoreGraphics::TextureId tex,
    const Util::StringAtom& textureName,
    DependencyIntent readOrWrite,
    CoreGraphics::BarrierAccess access,
    CoreGraphics::BarrierStage stage,
    CoreGraphics::ImageLayout layout,
    CoreGraphics::BarrierDomain domain,
    const CoreGraphics::ImageSubresourceInfo& subres,
    IndexT toIndex,
    CoreGraphics::QueueType toQueue,
    Util::Dictionary<Util::Tuple<IndexT, IndexT, CoreGraphics::BarrierStage>, CoreGraphics::BarrierCreateInfo>& barriers,
    Util::Dictionary<Util::Tuple<IndexT, IndexT, CoreGraphics::BarrierStage>, CoreGraphics::EventCreateInfo>& waitEvents,
    Util::Dictionary<Util::Tuple<IndexT, IndexT, CoreGraphics::BarrierStage>, struct FrameOp::Compiled*>& signalEvents,
    Util::Array<FrameOp::TextureDependency>& textureDependencies)
{
    Util::Array<CoreGraphics::ImageSubresourceInfo> subresources{ subres };

    // walk backwards in dependency list
    for (IndexT j = textureDependencies.Size() - 1; j >= 0 && subresources.Size() > 0; j--)
    {
        FrameOp::TextureDependency& dep = textureDependencies[j];
        const CoreGraphics::ImageSubresourceInfo& currentSubres = subresources.Front();
        const CoreGraphics::ImageSubresourceInfo& depSubres = dep.subres;

        // check if the dependency touches the same subresource (the framescript guarantees we will have at least one dependency which overlaps)
        if (currentSubres.Overlaps(depSubres))
        {
            // remove subresource that is overlapped
            subresources.EraseFront();

            // if these criteria are met, we need no barrier
            if (dep.intent == DependencyIntent::Read            // previous invocation was just reading
                && readOrWrite == DependencyIntent::Read        // we are just reading
                && dep.layout == layout                         // layouts are similar
                && dep.stage == stage                           // previous stage was conservative
                && dep.queue == toQueue)                        // we are on the same queue
            {
                // do nothing
            }
            else
            {
                // create semaphore
                if (dep.queue != toQueue)
                {
                    n_warning("Synchronization happens between queues, and should be handled with submissions explicitly!");
                }
                else
                {
                    // construct pair between ops
                    const Util::Tuple<IndexT, IndexT, CoreGraphics::BarrierStage> tuple = Util::MakeTuple(toIndex, dep.index, dep.stage);
                    CoreGraphics::TextureBarrier barrier{ tex, subres, dep.layout, layout, dep.access, access };

                    const bool enableEvent = false;

                    // create event if gap between operations is bigger than 1
                    if (dep.index != InvalidIndex && toIndex - dep.index > 1 && enableEvent)
                    {
                        n_assert(dep.op != nullptr);
                        CoreGraphics::EventCreateInfo& info = waitEvents.AddUnique(tuple);
                        info.name = info.name.IsValid() ? info.name.AsString() + " + " + textureName.AsString() : textureName.AsString();
                        info.createSignaled = false;
                        info.textures.Append(barrier);
                        signalEvents.AddUnique(tuple) = dep.op;
                    }
                    else // create barrier
                    {
                        CoreGraphics::BarrierCreateInfo& info = barriers.AddUnique(tuple);
                        info.name = info.name.IsValid() ? info.name.AsString() + " + " + textureName.AsString() : textureName.AsString();
                        info.domain = domain;
                        info.leftDependency = dep.stage;
                        info.rightDependency = stage;
                        info.textures.Append(barrier);
                    }
                }

                // split barriers if we have a partially overlapping subresource on the mips
                if (currentSubres.mip < depSubres.mip || currentSubres.mipCount > depSubres.mipCount)
                {
                    uint leftStart = currentSubres.mip;
                    uint leftEnd = leftStart - depSubres.mip;
                    if (leftStart < leftEnd)
                    {
                        CoreGraphics::ImageSubresourceInfo leftRes = currentSubres;
                        leftRes.mipCount = leftEnd - leftStart;
                        subresources.Append(leftRes);
                    }

                    uint rightStart = depSubres.mip + depSubres.mipCount;
                    uint rightEnd = currentSubres.mip + currentSubres.mipCount;
                    if (rightStart < rightEnd)
                    {
                        CoreGraphics::ImageSubresourceInfo rightRes = depSubres;
                        rightRes.mip = rightStart;
                        rightRes.mipCount = rightEnd - rightStart;
                        subresources.Append(rightRes);
                    }
                }

                // split barriers if we have partially overlapping subresources on the layers
                if (currentSubres.layer < depSubres.layer || currentSubres.layerCount > depSubres.layerCount)
                {
                    uint leftStart = currentSubres.layer;
                    uint leftEnd = leftStart - depSubres.layer;
                    if (leftStart < leftEnd)
                    {
                        CoreGraphics::ImageSubresourceInfo leftRes = currentSubres;
                        leftRes.layerCount = leftEnd - leftStart;
                        subresources.Append(leftRes);
                    }

                    uint rightStart = depSubres.layer + depSubres.layerCount;
                    uint rightEnd = currentSubres.layer + currentSubres.layerCount;
                    if (rightStart < rightEnd)
                    {
                        CoreGraphics::ImageSubresourceInfo rightRes = depSubres;
                        rightRes.layer = rightStart;
                        rightRes.layerCount = rightEnd - rightStart;
                        subresources.Append(rightRes);
                    }
                }

                // add new dependency to list
                FrameOp::TextureDependency newDep;
                newDep.op = op;
                newDep.queue = toQueue;
                newDep.layout = layout;
                newDep.stage = stage;
                newDep.access = access;
                newDep.intent = readOrWrite;
                newDep.index = toIndex;
                newDep.subres = subres;
                textureDependencies.Append(newDep);
            }
        }
    }
}

//------------------------------------------------------------------------------
/**
*/
void
FrameOp::AnalyzeAndSetupBufferBarriers(
    struct FrameOp::Compiled* op,
    CoreGraphics::BufferId buf,
    const Util::StringAtom& bufferName,
    DependencyIntent readOrWrite,
    CoreGraphics::BarrierAccess access,
    CoreGraphics::BarrierStage stage,
    CoreGraphics::BarrierDomain domain,
    const CoreGraphics::BufferSubresourceInfo& subres,
    IndexT toIndex,
    CoreGraphics::QueueType toQueue,
    Util::Dictionary<Util::Tuple<IndexT, IndexT, CoreGraphics::BarrierStage>, CoreGraphics::BarrierCreateInfo>& barriers,
    Util::Dictionary<Util::Tuple<IndexT, IndexT, CoreGraphics::BarrierStage>, CoreGraphics::EventCreateInfo>& waitEvents,
    Util::Dictionary<Util::Tuple<IndexT, IndexT, CoreGraphics::BarrierStage>, struct FrameOp::Compiled*>& signalEvents,
    Util::Array<FrameOp::BufferDependency>& bufferDependencies)
{
    Util::Array<CoreGraphics::BufferSubresourceInfo> subresources{ subres };

    // left dependency set
    for (IndexT j = bufferDependencies.Size() - 1; j >= 0 && subresources.Size() > 0; j--)
    {
        FrameOp::BufferDependency& dep = bufferDependencies[j];
        const CoreGraphics::BufferSubresourceInfo& currentSubres = subresources.Front();
        const CoreGraphics::BufferSubresourceInfo& depSubres = dep.subres;

        // check if the dependency touches the same subresource (the framescript guarnatees we will have at least one dependency which overlaps)
        if (currentSubres.Overlaps(depSubres))
        {
            subresources.EraseFront();

            // if these criteria are met, we need no barrier
            if (dep.intent == DependencyIntent::Read
                && readOrWrite == DependencyIntent::Read
                && dep.stage == stage                       // check if previous stage was conservative enough
                && dep.queue == toQueue)
                return; // we found a previous synch which satisfied our needs, so return
            else
            {
                // create semaphore
                if (dep.queue != toQueue)
                {
                    n_warning("Synchronization happens between queues, and should be handled with submissions explicitly!");
                }
                else
                {
                    // construct pair between ops
                    const Util::Tuple<IndexT, IndexT, CoreGraphics::BarrierStage> tuple = Util::MakeTuple(toIndex, dep.index, dep.stage);
                    CoreGraphics::BufferBarrier barrier{ buf, dep.access, access, (IndexT)subres.offset, (IndexT)subres.size };

                    const bool enableEvent = false;

                    // create event
                    if (dep.index != InvalidIndex && toIndex - dep.index > 1 && enableEvent)
                    {
                        n_assert(dep.op != nullptr);
                        CoreGraphics::EventCreateInfo& info = waitEvents.AddUnique(tuple);
                        info.name = info.name.IsValid() ? info.name.AsString() + " + " + bufferName.AsString() : bufferName.AsString();
                        info.createSignaled = false;
                        info.rwBuffers.Append(barrier);
                        signalEvents.AddUnique(tuple) = dep.op;
                    }
                    else // create barrier
                    {
                        CoreGraphics::BarrierCreateInfo& info = barriers.AddUnique(tuple);
                        info.name = info.name.IsValid() ? info.name.AsString() + " + " + bufferName.AsString() : bufferName.AsString();
                        info.domain = domain;
                        info.leftDependency = dep.stage;
                        info.rightDependency = stage;
                        info.rwBuffers.Append(barrier);
                    }
                }
            }

            // split barriers if we have partially overlapping subresources on the layers
            if (currentSubres.offset < depSubres.offset || currentSubres.size > depSubres.size)
            {
                uint leftStart = currentSubres.offset;
                uint leftEnd = leftStart - depSubres.offset;
                if (leftStart < leftEnd)
                {
                    CoreGraphics::BufferSubresourceInfo leftRes = currentSubres;
                    leftRes.size = leftEnd - leftStart;
                    subresources.Append(leftRes);
                }

                uint rightStart = depSubres.offset + depSubres.size;
                uint rightEnd = currentSubres.offset + currentSubres.size;
                if (rightStart < rightEnd)
                {
                    CoreGraphics::BufferSubresourceInfo rightRes = depSubres;
                    rightRes.size = rightEnd - rightStart;
                    subresources.Append(rightRes);
                }
            }

            // add new buffer dependency
            FrameOp::BufferDependency newDep;
            newDep.op = op;
            newDep.queue = toQueue;
            newDep.stage = stage;
            newDep.access = access;
            newDep.intent = readOrWrite;
            newDep.index = toIndex;
            newDep.subres = subres;
            bufferDependencies.Append(newDep);
        }
    }
}

//------------------------------------------------------------------------------
/**
*/
void
FrameOp::SetupSynchronization(
    Memory::ArenaAllocator<BIG_CHUNK>& allocator,
    Util::Array<CoreGraphics::EventId>& events,
    Util::Array<CoreGraphics::BarrierId>& barriers,
    Util::Dictionary<CoreGraphics::BufferId, Util::Array<BufferDependency>>& rwBuffers,
    Util::Dictionary<CoreGraphics::TextureId, Util::Array<TextureDependency>>& textures)
{
    n_assert(this->compiled != nullptr);
    IndexT i;

    if (!this->textureDeps.IsEmpty() || !this->rwBufferDeps.IsEmpty())
    {
        Util::Dictionary<Util::Tuple<IndexT, IndexT, CoreGraphics::BarrierStage>, CoreGraphics::EventCreateInfo> waitEvents;
        Util::Dictionary<Util::Tuple<IndexT, IndexT, CoreGraphics::BarrierStage>, CoreGraphics::BarrierCreateInfo> barriers;
        Util::Dictionary<Util::Tuple<IndexT, IndexT, CoreGraphics::BarrierStage>, FrameOp::Compiled*> signalEvents;
        uint numOutputs = 0;

        // go through texture dependencies
        for (i = 0; i < this->textureDeps.Size(); i++)
        {
            const CoreGraphics::TextureId& tex = this->textureDeps.KeyAtIndex(i);
            const CoreGraphics::TextureId& alias = TextureGetAlias(tex);

            // right dependency set
            const Util::StringAtom& name = Util::Get<0>(this->textureDeps.ValueAtIndex(i));
            const CoreGraphics::BarrierAccess& access = Util::Get<1>(this->textureDeps.ValueAtIndex(i));
            const CoreGraphics::BarrierStage& stage = Util::Get<2>(this->textureDeps.ValueAtIndex(i));
            const CoreGraphics::ImageSubresourceInfo& subres = Util::Get<3>(this->textureDeps.ValueAtIndex(i));
            const CoreGraphics::ImageLayout& layout = Util::Get<4>(this->textureDeps.ValueAtIndex(i));

            DependencyIntent readOrWrite = DependencyIntent::Read;
            switch (access)
            {
            case CoreGraphics::BarrierAccess::ShaderWrite:
            case CoreGraphics::BarrierAccess::ColorAttachmentWrite:
            case CoreGraphics::BarrierAccess::DepthAttachmentWrite:
            case CoreGraphics::BarrierAccess::HostWrite:
            case CoreGraphics::BarrierAccess::MemoryWrite:
            case CoreGraphics::BarrierAccess::TransferWrite:
                readOrWrite = DependencyIntent::Write;
                numOutputs++;
                break;
            }

            // dependencies currently on the texture
            IndexT idx = textures.FindIndex(this->textureDeps.KeyAtIndex(i));
            Util::Array<TextureDependency>& deps = textures.ValueAtIndex(idx);

            // analyze if synchronization is required and setup appropriate barriers and/or events
            AnalyzeAndSetupTextureBarriers(
                this->compiled, tex, name, readOrWrite, access, stage, layout, this->domain, subres, this->index, this->queue, barriers, waitEvents, signalEvents, deps);

            // if alias, also make sure to visit the alias
            if (alias != CoreGraphics::InvalidTextureId)
            {
                IndexT idx = textures.FindIndex(alias);
                Util::Array<TextureDependency>& deps = textures.ValueAtIndex(idx);
                AnalyzeAndSetupTextureBarriers(
                    this->compiled, alias, name, readOrWrite, access, stage, layout, this->domain, subres, this->index, this->queue, barriers, waitEvents, signalEvents, deps);
            }

        }

        // go through buffer dependencies
        for (i = 0; i < this->rwBufferDeps.Size(); i++)
        {
            const CoreGraphics::BufferId& buf = this->rwBufferDeps.KeyAtIndex(i);
            IndexT idx = rwBuffers.FindIndex(this->rwBufferDeps.KeyAtIndex(i));

            // right dependency set
            const Util::StringAtom& name = Util::Get<0>(this->rwBufferDeps.ValueAtIndex(i));
            const CoreGraphics::BarrierAccess& access = Util::Get<1>(this->rwBufferDeps.ValueAtIndex(i));
            const CoreGraphics::BarrierStage& stage = Util::Get<2>(this->rwBufferDeps.ValueAtIndex(i));
            const CoreGraphics::BufferSubresourceInfo& subres = Util::Get<3>(this->rwBufferDeps.ValueAtIndex(i));

            DependencyIntent readOrWrite = DependencyIntent::Read;
            switch (access)
            {
            case CoreGraphics::BarrierAccess::ShaderWrite:
            case CoreGraphics::BarrierAccess::ColorAttachmentWrite:
            case CoreGraphics::BarrierAccess::DepthAttachmentWrite:
            case CoreGraphics::BarrierAccess::HostWrite:
            case CoreGraphics::BarrierAccess::MemoryWrite:
            case CoreGraphics::BarrierAccess::TransferWrite:
                readOrWrite = DependencyIntent::Write;
                numOutputs++;
                break;
            }

            // dependencies currently on the texture
            Util::Array<BufferDependency>& deps = rwBuffers.ValueAtIndex(idx);

            AnalyzeAndSetupBufferBarriers(
                this->compiled, buf, name, readOrWrite, access, stage, this->domain, subres, this->index, this->queue, barriers, waitEvents, signalEvents, deps);
        }

#pragma push_macro("CreateEvent")
#undef CreateEvent

        // allocate inputs, which is what we wait for or if we immediately trigger a barrier _before_ we execute the command
        this->compiled->waitEvents = waitEvents.Size() > 0 ? (decltype(this->compiled->waitEvents))allocator.Alloc(sizeof(*this->compiled->waitEvents) * waitEvents.Size()) : nullptr;
        this->compiled->barriers = barriers.Size() > 0 ? (decltype(this->compiled->barriers))allocator.Alloc(sizeof(*this->compiled->barriers) * barriers.Size()) : nullptr;

        // allocate for possible output (this will allocate a signal event slot for each output, which can only be signaled once)
        this->compiled->signalEvents = numOutputs > 0 ? (decltype(this->compiled->signalEvents))allocator.Alloc(sizeof(*this->compiled->signalEvents) * numOutputs) : nullptr;

        // create pre-execution events and barriers
        for (i = 0; i < waitEvents.Size(); i++)
        {
            waitEvents.ValueAtIndex(i).name = waitEvents.ValueAtIndex(i).name.AsString() + " <Frame Event>";
            CoreGraphics::EventId ev = CreateEvent(waitEvents.ValueAtIndex(i));
            events.Append(ev);
            this->compiled->waitEvents[i].event = ev;
            this->compiled->waitEvents[i].queue = this->queue;

            // get parent and add signaling event to it
            FrameOp::Compiled* parent = signalEvents.ValueAtIndex(i);
            parent->signalEvents[parent->numSignalEvents++].event = ev;
        }
        this->compiled->numWaitEvents = waitEvents.Size();

        for (i = 0; i < barriers.Size(); i++)
        {
            barriers.ValueAtIndex(i).name = barriers.ValueAtIndex(i).name.AsString() + " <Frame Barrier>";
            CoreGraphics::BarrierId bar = CreateBarrier(barriers.ValueAtIndex(i));
            this->compiled->barriers[i].barrier = bar;
            this->compiled->barriers[i].queue = this->queue;
        }
        this->compiled->numBarriers = barriers.Size();

#pragma pop_macro("CreateEvent")
    }
}


//------------------------------------------------------------------------------
/**
*/
void
FrameOp::Compiled::UpdateResources(const IndexT frameIndex, const IndexT bufferIndex)
{
    // implement in subclass
}

//------------------------------------------------------------------------------
/**
*/
void
FrameOp::Compiled::RunJobs(const IndexT frameIndex, const IndexT bufferIndex)
{
    // implement in subclass
}

//------------------------------------------------------------------------------
/**
*/
void
FrameOp::Compiled::Discard()
{
    // do nothing, the script is responsible for keeping track of the resources
}

//------------------------------------------------------------------------------
/**
*/
void
FrameOp::Compiled::QueuePreSync()
{
    IndexT i;
    for (i = 0; i < this->numWaitEvents; i++)
    {
        CoreGraphics::EventWaitAndReset(this->waitEvents[i].event, this->waitEvents[i].queue, this->waitEvents[i].waitStage, this->waitEvents[i].signalStage);
    }
    for (i = 0; i < this->numBarriers; i++)
    {
        CoreGraphics::BarrierReset(this->barriers[i].barrier);
        CoreGraphics::BarrierInsert(this->barriers[i].barrier, this->barriers[i].queue);
    }
}

//------------------------------------------------------------------------------
/**
*/
void
FrameOp::Compiled::QueuePostSync()
{
    IndexT i;
    for (i = 0; i < this->numSignalEvents; i++)
    {
        CoreGraphics::EventSignal(this->signalEvents[i].event, this->signalEvents[i].queue, this->signalEvents[i].stage);
    }
}

} // namespace Frame2<|MERGE_RESOLUTION|>--- conflicted
+++ resolved
@@ -55,11 +55,7 @@
     Util::Array<CoreGraphics::BarrierId>& barriers,
     Util::Dictionary<CoreGraphics::BufferId, Util::Array<BufferDependency>>& rwBuffers,
     Util::Dictionary<CoreGraphics::TextureId, Util::Array<TextureDependency>>& textures,
-<<<<<<< HEAD
-    CoreGraphics::CommandBufferPoolId commandBufferPool)
-=======
 	CoreGraphics::CommandBufferPoolId commandBufferPool)
->>>>>>> dc8cd6f5
 {
     // create compiled version of this op, FramePass and FrameSubpass implement this differently than ordinary ops
     this->compiled = this->AllocCompiled(allocator);
