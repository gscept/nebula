--- conflicted
+++ resolved
@@ -30,13 +30,8 @@
     ColumnData(void** ptrptr) : data((void**)ptrptr)
     {
     }
-<<<<<<< HEAD
-
-    ~ColumnReader() = default;
-=======
     
     ~ColumnData() = default;
->>>>>>> cd3851fd
     TYPE& operator[](IndexT index)
     {
         n_assert(this->data != nullptr);
@@ -77,19 +72,11 @@
     Util::Array<Column> const& GetColumns(TableId table);
 
     template<typename ATTR>
-<<<<<<< HEAD
-    Game::ColumnReader<typename ATTR::TYPE> GetColumnData(TableId table)
+    Game::ColumnData<typename ATTR::TYPE> GetColumnData(TableId table)
     {
         Game::Database::Table& tbl = this->tables.Get<0>(Ids::Index(table.id));
         ColumnId cid = this->GetColumnId(table, ATTR::GetId());
-        return Game::ColumnReader<ATTR::TYPE>(&tbl.columns.Get<1>(cid.id));
-=======
-    Game::ColumnData<typename ATTR::InnerType> GetColumnData(TableId table)
-    {
-        Game::Database::Table& tbl = this->tables.Get<0>(Ids::Index(table.id));
-        ColumnId cid = this->GetColumnId(table, Attr::AttrId(ATTR::FourCC()));
-        return Game::ColumnData<ATTR::InnerType>(&tbl.columns.Get<1>(cid.id));
->>>>>>> cd3851fd
+        return Game::ColumnData<ATTR::TYPE>(&tbl.columns.Get<1>(cid.id));
     }
 
 private:
