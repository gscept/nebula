--- conflicted
+++ resolved
@@ -29,14 +29,14 @@
 template <template <typename X> class C, typename T>
 struct get_template_type<C<T>>
 {
-	using type = typename T;
+	using type = T;
 };
 
 /// get inner type of a constant ref outer type
 template <template <typename X> class C, typename T>
 struct get_template_type<const C<T>&>
 {
-	using type = typename T;
+	using type = T;
 };
 
 /// helper typedef so that the above expression can be used like declt
@@ -45,30 +45,26 @@
 
 /// unpacks allocations for each member in a tuble
 template<class... Ts, std::size_t... Is>
-void alloc_for_each_in_tuple(std::tuple<typename Ts...>& tuple, std::integer_sequence<std::size_t, Is...>)
+void alloc_for_each_in_tuple(std::tuple<Ts...>& tuple, std::integer_sequence<std::size_t, Is...>)
 {
 	using expander = int[];
 	(void)expander
 	{
 		0, 
-<<<<<<< HEAD
-		(std::get<Is>(tuple).Append(get_template_type<typename Ts>::type()), 0)...
-=======
 		(std::get<Is>(tuple).Append(typename get_template_type<Ts>::type()), 0)...
->>>>>>> 5005a00f
 	};
 }
 
 /// entry point for above expansion function
 template<class... Ts>
-void alloc_for_each_in_tuple(std::tuple<typename Ts...>& tuple)
+void alloc_for_each_in_tuple(std::tuple<Ts...>& tuple)
 {
 	alloc_for_each_in_tuple(tuple, std::make_integer_sequence<std::size_t, sizeof...(Ts)>());
 }
 
 /// unpacks allocations for each member in a tuble
 template<class... Ts, std::size_t... Is>
-void clear_for_each_in_tuple(std::tuple<typename Ts...>& tuple, std::integer_sequence<std::size_t, Is...>)
+void clear_for_each_in_tuple(std::tuple<Ts...>& tuple, std::integer_sequence<std::size_t, Is...>)
 {
 	using expander = int[];
 	(void)expander
@@ -80,14 +76,14 @@
 
 /// entry point for above expansion function
 template<class... Ts>
-void clear_for_each_in_tuple(std::tuple<typename Ts...>& tuple)
-{
-	clear_for_each_in_tuple(tuple, std::make_integer_sequence<size_t, sizeof...(typename Ts)>());
+void clear_for_each_in_tuple(std::tuple<Ts...>& tuple)
+{
+	clear_for_each_in_tuple(tuple, std::make_integer_sequence<size_t, sizeof...(Ts)>());
 }
 
 /// entry point for moving an element between two indices
 template <class... Ts, std::size_t... Is>
-void move_for_each_in_tuple(std::tuple<typename Ts...>& tuple, uint32_t to, uint32_t from, std::integer_sequence<std::size_t, Is...>)
+void move_for_each_in_tuple(std::tuple<Ts...>& tuple, uint32_t to, uint32_t from, std::integer_sequence<std::size_t, Is...>)
 {
 	using expander = int[];
 	(void)expander
@@ -101,7 +97,7 @@
 template <class... Ts>
 void move_for_each_in_tuple(std::tuple<Ts...>& tuple, uint32_t to, uint32_t from)
 {
-	move_for_each_in_tuple(tuple, to, from, std::make_integer_sequence<std::size_t, sizeof...(typename Ts)>());
+	move_for_each_in_tuple(tuple, to, from, std::make_integer_sequence<std::size_t, sizeof...(Ts)>());
 }
 
 /// get type of contained element in Util::Array stored in std::tuple
