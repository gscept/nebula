//------------------------------------------------------------------------------
//  filewatcher.cc
//  (C) 2019 Individual contributors, see AUTHORS file
//------------------------------------------------------------------------------
#include "foundation/stdneb.h"
#include "io/filewatcher.h"
#include "io/ioserver.h"

namespace IO
{
__ImplementClass(IO::FileWatcher, 'FIWT', Threading::Thread);
__ImplementInterfaceSingleton(IO::FileWatcher);

using namespace IO;
using namespace Util;

//------------------------------------------------------------------------------
/**
*/
FileWatcher::FileWatcher() :
    interval(0.2)
{
    __ConstructInterfaceSingleton;    
}

//------------------------------------------------------------------------------
/**
*/
FileWatcher::~FileWatcher()
{
    this->Stop();
    n_assert(this->watchers.IsEmpty());    
    __DestructInterfaceSingleton;
}

//------------------------------------------------------------------------------
/**
*/
void
FileWatcher::SetSpeed(double speed)
{    
    this->interval = speed;
}

//------------------------------------------------------------------------------
/**
*/
void
FileWatcher::Setup()
{
    n_assert(!this->IsRunning());
    this->SetPriority(Threading::Thread::Low);
    this->SetThreadAffinity(System::Cpu::Core4);
    this->SetName("FileWatcher thread");    
    this->Start();
}



//------------------------------------------------------------------------------
/**
*/
void
FileWatcher::Update()
{
    for (auto& w : this->watchers)
    {        
        FileWatcherImpl::Update(w.Value());        
    }
}

//------------------------------------------------------------------------------
/**
*/
void
FileWatcher::Watch(Util::StringAtom const& folder, bool recursive, WatchFlags flags, WatchDelegate const& callback)
{
    EventHandlerData data = { callback, folder,flags };
    data.data.recursive = recursive;
    this->watcherQueue.Enqueue(data);               
}

//------------------------------------------------------------------------------
/**
*/
void
FileWatcher::Unwatch(Util::StringAtom const& folder)
{    
    EventHandlerData data;
    data.folder = folder;
    this->watcherQueue.Enqueue(data);
}

//------------------------------------------------------------------------------
/**
*/
void
FileWatcher::CheckQueue()
{
    static Util::Array<EventHandlerData> newEvents(10,10);
    this->watcherQueue.DequeueAll(newEvents);
    for (auto & e : newEvents)
    {
        if (e.callback)
        {
            n_assert(!this->watchers.Contains(e.folder));
            this->watchers.Add(e.folder, e);
            EventHandlerData& eventData = this->watchers[e.folder];
            FileWatcherImpl::CreateWatcher(eventData);
        }
        else
        {
            n_assert(this->watchers.Contains(e.folder));
            auto & eventData = this->watchers[e.folder];
            FileWatcherImpl::DestroyWatcher(eventData);
            this->watchers.Erase(e.folder);
        }
    }
}
//------------------------------------------------------------------------------
/**
*/
void 
FileWatcher::DoWork()
<<<<<<< HEAD
{
=======
{	   
>>>>>>> af827fd9
	while (!this->ThreadStopRequested())
	{        
        this->CheckQueue();
        this->Update();
        Core::SysFunc::Sleep(this->interval);
	}
    // clear queue before shutting down
    this->CheckQueue();
}

} // namespace IO<|MERGE_RESOLUTION|>--- conflicted
+++ resolved
@@ -122,11 +122,7 @@
 */
 void 
 FileWatcher::DoWork()
-<<<<<<< HEAD
-{
-=======
 {	   
->>>>>>> af827fd9
 	while (!this->ThreadStopRequested())
 	{        
         this->CheckQueue();
