--- conflicted
+++ resolved
@@ -577,7 +577,6 @@
 template<class TYPE> void
 Array<TYPE>::Reserve(SizeT num)
 {
-<<<<<<< HEAD
 #if NEBULA_BOUNDSCHECKS
 	n_assert(num > 0);
 #endif
@@ -586,16 +585,6 @@
 	{
 		this->GrowTo(neededCapacity);
 	}
-=======
-    if(num > 0)
-    {   
-        SizeT neededCapacity = this->size + num;
-        if (neededCapacity > this->capacity)
-        {
-            this->GrowTo(neededCapacity);
-        }
-    }
->>>>>>> 5574f076
 }
 
 //------------------------------------------------------------------------------
