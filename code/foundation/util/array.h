--- conflicted
+++ resolved
@@ -133,15 +133,9 @@
     /// find identical element in array, return iterator
     Iterator Find(const TYPE& elm, const IndexT start = 0) const;
     /// find identical element in array, return index, InvalidIndex if not found
-<<<<<<< HEAD
     IndexT FindIndex(const TYPE& elm, const IndexT start = 0) const;
 	/// find identical element using a specific key type
 	template <typename KEYTYPE> IndexT FindIndex(typename std::enable_if<true, const KEYTYPE&>::type elm, const IndexT start = 0) const;
-=======
-    IndexT FindIndex(const TYPE& elm) const;
-    /// find identical element using a specific key type
-    template <typename KEYTYPE> IndexT FindIndex(typename std::enable_if<true, const KEYTYPE&>::type elm) const;
->>>>>>> e9f61a7a
     /// fill array range with element
     void Fill(IndexT first, SizeT num, const TYPE& elm);
     /// clear contents and preallocate with new attributes
@@ -1085,7 +1079,6 @@
 template<typename KEYTYPE> inline IndexT
 Array<TYPE>::FindIndex(typename std::enable_if<true, const KEYTYPE&>::type elm, const IndexT start) const
 {
-<<<<<<< HEAD
     n_assert(start <= this->count);
 	IndexT index;
 	for (index = start; index < this->count; index++)
@@ -1096,17 +1089,6 @@
 		}
 	}
 	return InvalidIndex;
-=======
-    IndexT index;
-    for (index = 0; index < this->count; index++)
-    {
-        if (this->elements[index] == elm)
-        {
-            return index;
-        }
-    }
-    return InvalidIndex;
->>>>>>> e9f61a7a
 }
 
 //------------------------------------------------------------------------------
