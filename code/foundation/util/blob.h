--- conflicted
+++ resolved
@@ -2,10 +2,10 @@
 //------------------------------------------------------------------------------
 /**
     @class Util::Blob
-    
-    The Util::Blob class encapsulates a chunk of raw memory into 
+
+    The Util::Blob class encapsulates a chunk of raw memory into
     a C++ object which can be copied, compared and hashed.
-    
+
     (C) 2006 Radon Labs GmbH
     (C) 2013-2018 Individual contributors, see AUTHORS file
 */
@@ -308,7 +308,7 @@
 {
     return (this->BinaryCompare(rhs) == 0);
 }
-            
+
 //------------------------------------------------------------------------------
 /**
 */
@@ -326,7 +326,7 @@
 {
     return (this->BinaryCompare(rhs) > 0);
 }
-            
+
 //------------------------------------------------------------------------------
 /**
 */
@@ -344,7 +344,7 @@
 {
     return (this->BinaryCompare(rhs) >= 0);
 }
-            
+
 //------------------------------------------------------------------------------
 /**
 */
@@ -362,7 +362,7 @@
 {
     if (this->allocSize > 0 && this->allocSize < s)
     {
-        this->Delete();        
+        this->Delete();
     }
     this->Allocate(s);
     this->size = s;
@@ -394,22 +394,6 @@
 Blob::SetChunk(const void* from, SizeT size, SizeT internalOffset)
 {
 	n_assert((0 != from) && (size > 0));
-<<<<<<< HEAD
-	n_assert((nullptr != this->ptr))
-
-	SizeT newSize = internalOffset + size;
-
-	// allocate more memory if necessary
-	if (this->allocSize < newSize)
-	{
-		void* nPtr = DataHeap->Alloc(newSize);
-		Memory::Copy(this->ptr, nPtr, this->size);
-		DataHeap->Free(this->ptr);
-		this->ptr = nPtr;
-		this->allocSize = newSize;
-	}
-
-=======
 	n_assert(nullptr != this->ptr)
 
 	SizeT newSize = (internalOffset + size);
@@ -417,8 +401,7 @@
 	{
 		this->GrowTo(newSize);
 	}
-	
->>>>>>> 1c7175d5
+
 	Memory::Copy(from, (void*)((byte*)this->ptr + internalOffset), size);
 }
 
@@ -465,5 +448,4 @@
 }
 
 } // namespace Util
-//------------------------------------------------------------------------------
-    +//------------------------------------------------------------------------------