--- conflicted
+++ resolved
@@ -465,18 +465,11 @@
 	}
 	else
 	{
-<<<<<<< HEAD
-		if (!this->inBulkAdd)
-			elementIndex = hashElements.BinarySearchIndex<KEYTYPE>(key);
-		else
-			elementIndex = hashElements.FindIndex<KEYTYPE>(key);
-=======
         // binary search requires the array to be sorted, which it isn't if we're in bulk add mode
         if (this->inBulkAdd)
 		    elementIndex = hashElements.FindIndex<KEYTYPE>(key);
         else
 		    elementIndex = hashElements.BinarySearchIndex<KEYTYPE>(key);
->>>>>>> 2e1b6f84
 
 		if (elementIndex == InvalidIndex)
 		{
