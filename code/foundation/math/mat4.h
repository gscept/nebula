--- conflicted
+++ resolved
@@ -42,13 +42,8 @@
 struct NEBULA_ALIGN16 mat4
 {
 public:
-<<<<<<< HEAD
-    /// default constructor
-    mat4() = default;
-=======
     /// default constructor. returns identity matrix
     mat4();
->>>>>>> a7452021
     /// copy constructor
     mat4(const mat4& rhs) = default;
     /// construct from components
@@ -134,8 +129,6 @@
 /**
 */
 __forceinline
-<<<<<<< HEAD
-=======
 mat4::mat4() : row0(_id_x), row1(_id_y), row2(_id_z), row3(_id_w)
 {
     // empty
@@ -145,7 +138,6 @@
 /**
 */
 __forceinline
->>>>>>> a7452021
 mat4::mat4(const vec4& row0, const vec4& row1, const vec4& row2, const vec4& row3)
 {
     r[0] = row0.vec;
