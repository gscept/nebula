--- conflicted
+++ resolved
@@ -557,11 +557,7 @@
 void 
 matrix44::translate(float4 const &t)
 {
-<<<<<<< HEAD
-    #if NEBULA_DEBUG
-=======
-#if NEBULA_DEBUG
->>>>>>> fb29dd9c
+
     n_assert2(t.w() == 0, "w component not 0, use vector for translation not a point!");
 #endif
     this->mx.r[3] = DirectX::XMVectorAdd(this->mx.r[3], t.vec);
