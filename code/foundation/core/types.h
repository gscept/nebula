--- conflicted
+++ resolved
@@ -13,13 +13,8 @@
 #include "memory/memory.h"
 #endif
 
-<<<<<<< HEAD
-#include <cstdint>
-
-=======
 #include <stddef.h>
 #include <stdint.h>
->>>>>>> 86b8d651
 // fixing Windows defines...
 #ifdef DeleteFile
 #undef DeleteFile
