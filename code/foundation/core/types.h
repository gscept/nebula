--- conflicted
+++ resolved
@@ -13,13 +13,8 @@
 #include "memory/memory.h"
 #endif
 
-<<<<<<< HEAD
-#include <cstdint>
-
-=======
 #include <stddef.h>
 #include <stdint.h>
->>>>>>> a3e0d6d3
 // fixing Windows defines...
 #ifdef DeleteFile
 #undef DeleteFile
