--- conflicted
+++ resolved
@@ -150,9 +150,7 @@
 		format.Append(stacktrace[i]);
 		format.Append("\n");
 	}
-<<<<<<< HEAD
-	format.Format("%s\nCallstack:\n%s", error, format.AsCharPtr());
-	
+	format.Format("%s\nCall Stack:\n%s", error, format.AsCharPtr());
     if(_isatty(_fileno(stdout)))
     {
         ::MessageBox(NULL, format.AsCharPtr(), "NEBULA T SYSTEM ERROR", MB_OK | MB_APPLMODAL | MB_SETFOREGROUND | MB_TOPMOST | MB_ICONERROR);
@@ -170,15 +168,6 @@
         exit(1);//abort();        
     }
 	
-=======
-	format.Format("%s\nCall Stack:\n%s", error, format.AsCharPtr());
-
-	::MessageBox(NULL, format.AsCharPtr(), "NEBULA T SYSTEM ERROR", MB_OK | MB_APPLMODAL | MB_SETFOREGROUND | MB_TOPMOST | MB_ICONERROR);
-    #if !__MAYA__
-    Debug::MiniDump::WriteMiniDump();
-    #endif
-    abort();
->>>>>>> 90ca5ec4
 }
 
 //------------------------------------------------------------------------------
