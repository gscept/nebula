--- conflicted
+++ resolved
@@ -435,54 +435,7 @@
     style.WindowBorderSize = 1.0f;
     style.PopupBorderSize = 0.0f;
     style.ChildBorderSize = 0.0f;
-
-<<<<<<< HEAD
-    ImVec4 baseColor(0.26f, 0.24f, 0.22f, 1.0f);
-    ImVec4 bg(0.15f, 0.15f, 0.15f, 1.0f);
-    style.Colors[ImGuiCol_TitleBg] = bg;
-    style.Colors[ImGuiCol_TitleBgCollapsed] = bg;
-    style.Colors[ImGuiCol_TitleBgActive] = bg;
-    style.Colors[ImGuiCol_ScrollbarBg] = bg;
-    style.Colors[ImGuiCol_ScrollbarGrab] = baseColor;
-    style.Colors[ImGuiCol_SliderGrab] = baseColor;
-    style.Colors[ImGuiCol_ScrollbarGrabHovered] = baseColor;
-    style.Colors[ImGuiCol_ScrollbarGrabActive] = baseColor;
-    style.Colors[ImGuiCol_Header] = baseColor;
-    style.Colors[ImGuiCol_FrameBg] = baseColor;
-    style.Colors[ImGuiCol_HeaderHovered] = baseColor;
-    style.Colors[ImGuiCol_FrameBgHovered] = baseColor;
-    style.Colors[ImGuiCol_HeaderActive] = baseColor;
-    style.Colors[ImGuiCol_FrameBgActive] = baseColor;
-    style.Colors[ImGuiCol_Button] = baseColor;
-    style.Colors[ImGuiCol_ButtonActive] = baseColor;
-    style.Colors[ImGuiCol_ButtonHovered] = baseColor;    
-    style.Colors[ImGuiCol_Border] = ImVec4(0.20f, 0.20f, 0.20f, 1.0f);
-    style.Colors[ImGuiCol_CheckMark] = baseColor;
-    style.Colors[ImGuiCol_PopupBg] = ImVec4(0.05f, 0.05f, 0.05f, 0.95f);
-
-    style.Colors[ImGuiCol_Button] = ImVec4(0.2f, 0.2f, 0.2f, 1.0f);
-    style.Colors[ImGuiCol_WindowBg] = bg;
-    style.Colors[ImGuiCol_FrameBg] = ImVec4(0.22f, 0.22f, 0.22f, 1.0f);
-    style.Colors[ImGuiCol_FrameBgActive] = ImVec4(0.33f, 0.33f, 0.33f, 1.0f);
-    style.Colors[ImGuiCol_FrameBgHovered] = ImVec4(0.33f, 0.33f, 0.33f, 1.0f);
-    style.Colors[ImGuiCol_Text] = ImVec4(0.80f, 0.80f, 0.80f, 1.0f);
-    style.Colors[ImGuiCol_SliderGrab] = bg;
-    style.Colors[ImGuiCol_SliderGrabActive] = ImVec4(0.33f, 0.33f, 0.33f, 1.0f);
-    style.Colors[ImGuiCol_CheckMark] = ImVec4(1.0f, 1.0f, 1.0f, 1.0f);
-    style.Colors[ImGuiCol_ResizeGrip] = bg;
-    style.Colors[ImGuiCol_ResizeGripActive] = ImVec4(0.25f, 0.25f, 0.25f, 1.0f);
-    style.Colors[ImGuiCol_ResizeGripHovered] = ImVec4(0.25f, 0.25f, 0.25f, 1.0f);
-
-    style.Colors[ImGuiCol_Tab] = bg;
-    style.Colors[ImGuiCol_TabActive] = baseColor;
-    style.Colors[ImGuiCol_TabUnfocused] = bg;
-    style.Colors[ImGuiCol_TabUnfocusedActive] = baseColor;
-    style.Colors[ImGuiCol_TabHovered] = baseColor;
-
-    style.Colors[ImGuiCol_Separator] = ImVec4(0.33f, 0.33f, 0.33f, 1.0f);
-    style.Colors[ImGuiCol_SeparatorHovered] = baseColor;
-    style.Colors[ImGuiCol_SeparatorActive] = bg;
-=======
+  
     ImVec4 nebulaOrange(1.0f, 0.30f, 0.0f, 1.0f);
     ImVec4 nebulaOrangeActive(0.9f, 0.20f, 0.05f, 1.0f);
     ImVec4* colors = ImGui::GetStyle().Colors;
@@ -537,8 +490,7 @@
     colors[ImGuiCol_NavWindowingHighlight]  = ImVec4(1.00f, 1.00f, 1.00f, 0.70f);
     colors[ImGuiCol_NavWindowingDimBg]      = ImVec4(0.80f, 0.80f, 0.80f, 0.20f);
     colors[ImGuiCol_ModalWindowDimBg]       = ImVec4(0.80f, 0.80f, 0.80f, 0.35f);
->>>>>>> 58435676
-
+  
     // Keyboard mapping. ImGui will use those indices to peek into the io.KeyDown[] array.
     io.KeyMap[ImGuiKey_Tab] = Key::Tab;             
     io.KeyMap[ImGuiKey_LeftArrow] = Key::Left;
