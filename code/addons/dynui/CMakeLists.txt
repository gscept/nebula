#-------------------------------------------------------------------------------
# dynui module
#-------------------------------------------------------------------------------

nebula_begin_module(dynui)
fips_ide_group(addons)
fips_deps(render imgui scripting)
fips_include_directories(${CMAKE_CURRENT_SOURCE_DIR} ${CODE_ROOT}/resource ${CODE_ROOT}/render ${CODE_ROOT}/foundation ${Python_INCLUDE_DIRS})
add_shaders(im3d/im3d.fx imgui.fx)
fips_files(
    imguiinputhandler.cc
    imguiinputhandler.h
    imguicontext.cc
    imguicontext.h
)

fips_dir(console)
    fips_files(
        imguiconsole.cc
        imguiconsole.h
        imguiconsolehandler.cc
        imguiconsolehandler.h
    )

<<<<<<< HEAD


=======
fips_dir(profiler)
    fips_files(
        imguiprofiler.cc
        imguiprofiler.h
    )
>>>>>>> c5ae01db
fips_dir(im3d)
    fips_files(im3d.h im3d.cpp im3d_config.h im3d_math.h im3dcontext.h im3dcontext.cc)
fips_dir(graph)
    fips_files(imguigraph.h imguigraph.cc)
fips_dir(scripting)
    fips_files(deargui.cpp)
nebula_end_module()

target_compile_options(dynui PRIVATE $<$<CXX_COMPILER_ID:MSVC>:/bigobj>)
target_link_options(dynui PUBLIC $<$<CXX_COMPILER_ID:MSVC>:/WHOLEARCHIVE:dynui>)<|MERGE_RESOLUTION|>--- conflicted
+++ resolved
@@ -22,16 +22,11 @@
         imguiconsolehandler.h
     )
 
-<<<<<<< HEAD
-
-
-=======
 fips_dir(profiler)
     fips_files(
         imguiprofiler.cc
         imguiprofiler.h
     )
->>>>>>> c5ae01db
 fips_dir(im3d)
     fips_files(im3d.h im3d.cpp im3d_config.h im3d_math.h im3dcontext.h im3dcontext.cc)
 fips_dir(graph)
