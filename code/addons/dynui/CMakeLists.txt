#-------------------------------------------------------------------------------
# dynui module
#-------------------------------------------------------------------------------

fips_begin_module(dynui)
fips_deps(render imgui)
fips_include_directories(${CMAKE_CURRENT_SOURCE_DIR} ${CODE_ROOT}/resource ${CODE_ROOT}/render ${CODE_ROOT}/foundation)	
add_shaders(im3d/im3d.fx imgui.fx)
fips_files(
	imguiinputhandler.cc
	imguiinputhandler.h
	imguicontext.cc
	imguicontext.h    
	)

fips_dir(im3d)
    fips_files(im3d.h im3d.cpp im3d_config.h im3d_math.h im3dcontext.h im3dcontext.cc)    
<<<<<<< HEAD

fips_end_module()
=======
fips_end_module()
target_include_directories(dynui PUBLIC ${CMAKE_CURRENT_SOURCE_DIR})
>>>>>>> f2e750a6
<|MERGE_RESOLUTION|>--- conflicted
+++ resolved
@@ -15,10 +15,5 @@
 
 fips_dir(im3d)
     fips_files(im3d.h im3d.cpp im3d_config.h im3d_math.h im3dcontext.h im3dcontext.cc)    
-<<<<<<< HEAD
 
-fips_end_module()
-=======
-fips_end_module()
-target_include_directories(dynui PUBLIC ${CMAKE_CURRENT_SOURCE_DIR})
->>>>>>> f2e750a6
+fips_end_module()