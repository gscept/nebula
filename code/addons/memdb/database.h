#pragma once
//------------------------------------------------------------------------------
/**
    MemDb::Database

    In-memory, minimally (memory) fragmented, non-relational database.

    (C) 2020 Individual contributors, see AUTHORS file
*/
//------------------------------------------------------------------------------
#include "core/refcounted.h"
#include "util/arrayallocator.h"
#include "table.h"
#include "columnview.h"
#include "util/stringatom.h"
#include "ids/idgenerationpool.h"
#include "columndescription.h"
#include "typeregistry.h"

namespace MemDb
{

struct FilterSet
{
    /// categories must include all attributes in this array
    Util::Array<ColumnDescriptor> inclusive;
    /// categories must NOT contain any attributes in this array
    Util::Array<ColumnDescriptor> exclusive;
};

struct Dataset
{
    /// A view into a category table.
    struct View
    {
#ifdef NEBULA_DEBUG
        Util::String tableName;
#endif
        TableId tid;
        SizeT numInstances = 0;
        Util::ArrayStack<void*, 16> buffers;
    };

    /// the filter that has been used to attain this dataset
    FilterSet filter;

    /// views into the tables
    Util::Array<View> tables;
};

class Database : public Core::RefCounted
{
    __DeclareClass(MemDb::Database);
public:
	/// constructor
    Database();
	/// destructor
    ~Database();
	
	/// create new table
    TableId CreateTable(TableCreateInfo const& info);
	/// delete table
    void DeleteTable(TableId table);
	/// check if table is valid
    bool IsValid(TableId table) const;
	/// retrieve a table.
	Table& GetTable(TableId tid);
	
	/// check if table has a certain column
    bool HasColumn(TableId table, ColumnDescriptor col);
<<<<<<< HEAD

    /// Returns a type descriptor
    ColumnDescriptor GetColumn(TableId table, ColumnId columnId);

=======
    /// returns a descriptor for a given column id
    ColumnDescriptor GetColumn(TableId table, ColumnId columnId);
	/// returns a column id or invalid if column is missing from table
>>>>>>> a7452021
    ColumnId GetColumnId(TableId table, ColumnDescriptor column);
	/// add a column to a table
    ColumnId AddColumn(TableId table, ColumnDescriptor column);
	/// get the all descriptors for a table
	Util::Array<ColumnDescriptor> const& GetColumns(TableId table);

	/// allocate a row within a table
    IndexT AllocateRow(TableId table);
	/// deallocate a row from a table. This only frees the row for recycling. See ::Defragment
    void DeallocateRow(TableId table, IndexT row);
	/// get number of rows in a table
	SizeT GetNumRows(TableId table) const;
	/// set all row values to default
    void SetToDefault(TableId table, IndexT row);
<<<<<<< HEAD

    /// Set an attribute value
    //void Set(TableId table, ColumnId columnId, IndexT row, AttributeValue const& value);

    /// get number of rows in a table
    SizeT GetNumRows(TableId table) const;

    /// Get the type descriptors for a table
    Util::Array<ColumnDescriptor> const& GetColumns(TableId table);

    /// Move instance from one table to another.
    IndexT MigrateInstance(TableId srcTid, IndexT srcRow, TableId dstTid);

    /// gets a custom state data column from table.
    template<typename TYPE>
    const ColumnView<typename TYPE> GetColumnView(TableId tid, ColumnDescriptor descriptor);
    
    /// Get a persistant buffer. Only use this if you know what you're doing!
    void** GetPersistantBuffer(TableId table, ColumnId cid);

    /// retrieve a table.
    Table& GetTable(TableId tid);

    /// defragment table
    SizeT Defragment(TableId tid, std::function<void(IndexT, IndexT)> const& moveCallback);

    /// Query the database for a dataset of categories
    Dataset Query(FilterSet const& filterset);

private:
    IndexT AllocateRowIndex(TableId table);
=======
	
	/// move instance from one table to another.
    IndexT MigrateInstance(TableId srcTid, IndexT srcRow, TableId dstTid);
    /// duplicate instance from one row into destination table.
    IndexT DuplicateInstance(TableId srcTid, IndexT srcRow, TableId dstTid);

	/// defragment table
	SizeT Defragment(TableId tid, std::function<void(IndexT, IndexT)> const& moveCallback);

	/// Query the database for a dataset of categories
	Dataset Query(FilterSet const& filterset);
	/// gets a column view from table.
    template<typename TYPE>
    const ColumnView<typename TYPE> GetColumnView(TableId tid, ColumnDescriptor descriptor);
    /// get a persistant buffer. Only use this if you know what you're doing!
    void** GetPersistantBuffer(TableId table, ColumnId cid);
	
private:
	/// recycle free row or allocate new row
    IndexT AllocateRowIndex(TableId table);
	/// erase row by swapping with last row and reducing number of rows in table
>>>>>>> a7452021
    void EraseSwapIndex(Table& table, IndexT instance);
	/// grow each column within table
    void GrowTable(TableId tid);
	/// allocate a buffer for a column. Sets all values to default
    void* AllocateBuffer(TableId tid, ColumnDescription* desc);

	/// id pool for table ids
    Ids::IdGenerationPool tableIdPool;

    // @note    Keep this a fixed size array, because we want to be able to keep persistent references to the tables, and their buffers within
    static constexpr uint32_t MAX_NUM_TABLES = 512;
	/// all tables within the database
    Table tables[MAX_NUM_TABLES];
	/// number of tables existing currently
    SizeT numTables = 0;
};

//------------------------------------------------------------------------------
/**
*/
inline void**
Database::GetPersistantBuffer(TableId table, ColumnId cid)
{
    n_assert(this->IsValid(table));
    Table& tbl = this->tables[Ids::Index(table.id)];
    void* ptr = &tbl.columns.Get<1>(cid.id);
    return &tbl.columns.Get<1>(cid.id);
}

//------------------------------------------------------------------------------
/**
*/
template<typename TYPE>
inline const ColumnView<TYPE>
Database::GetColumnView(TableId tid, ColumnDescriptor descriptor)
{
    n_assert(this->IsValid(tid));
    Table& table = this->tables[Ids::Index(tid.id)];

    auto const& descriptors = table.columns.GetArray<0>();
    for (int i = 0; i < descriptors.Size(); i++)
    {
        auto const& desc = descriptors[i];

        if (desc == descriptor)
        {
            return ColumnView<TYPE>(i, &table.columns.Get<1>(i), &table.numRows);
        }
    }

    n_error("State does not exist in table!\n");

    return ColumnView<TYPE>(NULL, nullptr, nullptr);
}

} // namespace MemDb<|MERGE_RESOLUTION|>--- conflicted
+++ resolved
@@ -68,16 +68,9 @@
 	
 	/// check if table has a certain column
     bool HasColumn(TableId table, ColumnDescriptor col);
-<<<<<<< HEAD
-
-    /// Returns a type descriptor
-    ColumnDescriptor GetColumn(TableId table, ColumnId columnId);
-
-=======
     /// returns a descriptor for a given column id
     ColumnDescriptor GetColumn(TableId table, ColumnId columnId);
 	/// returns a column id or invalid if column is missing from table
->>>>>>> a7452021
     ColumnId GetColumnId(TableId table, ColumnDescriptor column);
 	/// add a column to a table
     ColumnId AddColumn(TableId table, ColumnDescriptor column);
@@ -92,39 +85,6 @@
 	SizeT GetNumRows(TableId table) const;
 	/// set all row values to default
     void SetToDefault(TableId table, IndexT row);
-<<<<<<< HEAD
-
-    /// Set an attribute value
-    //void Set(TableId table, ColumnId columnId, IndexT row, AttributeValue const& value);
-
-    /// get number of rows in a table
-    SizeT GetNumRows(TableId table) const;
-
-    /// Get the type descriptors for a table
-    Util::Array<ColumnDescriptor> const& GetColumns(TableId table);
-
-    /// Move instance from one table to another.
-    IndexT MigrateInstance(TableId srcTid, IndexT srcRow, TableId dstTid);
-
-    /// gets a custom state data column from table.
-    template<typename TYPE>
-    const ColumnView<typename TYPE> GetColumnView(TableId tid, ColumnDescriptor descriptor);
-    
-    /// Get a persistant buffer. Only use this if you know what you're doing!
-    void** GetPersistantBuffer(TableId table, ColumnId cid);
-
-    /// retrieve a table.
-    Table& GetTable(TableId tid);
-
-    /// defragment table
-    SizeT Defragment(TableId tid, std::function<void(IndexT, IndexT)> const& moveCallback);
-
-    /// Query the database for a dataset of categories
-    Dataset Query(FilterSet const& filterset);
-
-private:
-    IndexT AllocateRowIndex(TableId table);
-=======
 	
 	/// move instance from one table to another.
     IndexT MigrateInstance(TableId srcTid, IndexT srcRow, TableId dstTid);
@@ -146,7 +106,6 @@
 	/// recycle free row or allocate new row
     IndexT AllocateRowIndex(TableId table);
 	/// erase row by swapping with last row and reducing number of rows in table
->>>>>>> a7452021
     void EraseSwapIndex(Table& table, IndexT instance);
 	/// grow each column within table
     void GrowTable(TableId tid);
