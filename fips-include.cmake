--- conflicted
+++ resolved
@@ -195,15 +195,9 @@
     foreach(frm ${ARGN})
             get_filename_component(basename ${frm} NAME)
             set(output ${EXPORT_DIR}/frame/${basename})
-<<<<<<< HEAD
-            add_custom_command(OUTPUT ${output}
-                COMMAND ${CMAKE_COMMAND} -E copy ${frm} ${EXPORT_DIR}/frame
-                MAIN_DEPENDENCY ${frm}
-=======
             add_custom_command(OUTPUT ${output}                
                 COMMAND ${CMAKE_COMMAND} -E copy ${frm} ${EXPORT_DIR}/frame/
                 MAIN_DEPENDENCY ${frm}                
->>>>>>> 101b353c
                 WORKING_DIRECTORY ${FIPS_PROJECT_DIR}
                 COMMENT "Copying Frameshader ${frm} to ${EXPORT_DIR}/frame"
                 VERBATIM
@@ -217,15 +211,9 @@
     foreach(mat ${ARGN})
             get_filename_component(basename ${mat} NAME)
             set(output ${EXPORT_DIR}/materials/${basename})
-<<<<<<< HEAD
-            add_custom_command(OUTPUT ${output}
-                COMMAND ${CMAKE_COMMAND} -E copy ${mat} ${EXPORT_DIR}/materials
-                MAIN_DEPENDENCY ${mat}
-=======
             add_custom_command(OUTPUT ${output}                
                 COMMAND ${CMAKE_COMMAND} -E copy ${mat} ${EXPORT_DIR}/materials/
                 MAIN_DEPENDENCY ${mat}                
->>>>>>> 101b353c
                 WORKING_DIRECTORY ${FIPS_PROJECT_DIR}
                 COMMENT "Copying material ${mat} to ${EXPORT_DIR}/materials"
                 VERBATIM
