--- conflicted
+++ resolved
@@ -286,15 +286,6 @@
 			"_comment": "Mandatory start of graphics submission, must be met with a matching end_submission"
 		},
 
-<<<<<<< HEAD
-		"_comment": "------------ CLUSTERING DEFERRED ------------",
-		"call": {
-			"name": "LightContext - Deferred Cluster",
-			"resource_dependencies": []
-		},
-
-=======
->>>>>>> 795438a5
 		"_comment": "------------ SSAO ------------",
 		"call": {
 			"name": "HBAO-Run",
@@ -318,7 +309,6 @@
 		"pass": {
 			"name": "ForwardRendering",
 			"attachments": [
-<<<<<<< HEAD
 				{
 					"name": "LightBuffer",
 					"store": true
@@ -329,18 +319,6 @@
 					"clear": [0,0,0,0]
 				},
 				{
-=======
-				{
-					"name": "LightBuffer",
-					"store": true
-				},
-				{
-					"name": "NormalBuffer",
-					"store": true,
-					"clear": [0,0,0,0]
-				},
-				{
->>>>>>> 795438a5
 					"name": "SpecularBuffer",
 					"store": true,
 					"clear": [0,0,0,0]
