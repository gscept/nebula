--- conflicted
+++ resolved
@@ -30,13 +30,9 @@
     float ao = texture(sampler2D(AO, PosteffectUpscaleSampler), coord).r;
     vec4 light = imageLoad(Lighting, fullscaleCoord);
 
-<<<<<<< HEAD
-    vec3 res = light.rgb * (1 - (ao));// * fog.a
-=======
     vec3 res = light.rgb * (1 - (ao)) * fog.a
->>>>>>> 795438a5
         //+ reflections.rgb * fog.a 
-        //+ fog.rgb;
+        + fog.rgb;
     imageStore(Lighting, fullscaleCoord, vec4(res, 1));
 }
 
