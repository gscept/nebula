//------------------------------------------------------------------------------
/**
  blur_2d_cs.fxh

	Blurring kernel used for 2D textures. Implements a double pass X-Y blur with a defined kernel size.
	First pass samples from a render-able texture (Alt0) and works in the X-axis.
	The second pass resamples from the same texture and blurs in the Y-axis.


	Include this header and then define if you want an RGBA16F, RG16F or RG32F image as input.

  (C) 2016 Gustav Sterbrant
*/
#include "lib/shared.fxh"

#if IMAGE_IS_RGBA16F
#define IMAGE_FORMAT_TYPE rgba16f
#define IMAGE_LOAD_VEC vec4
#define IMAGE_LOAD_SWIZZLE(vec) vec.xyzw
#define RESULT_TO_VEC4(vec) vec
#elif IMAGE_IS_RGB16F
#define IMAGE_FORMAT_TYPE rgba16f
#define IMAGE_LOAD_VEC vec3
#define IMAGE_LOAD_SWIZZLE(vec) vec.xyz
#define RESULT_TO_VEC4(vec) vec4(vec, 1)
#elif IMAGE_IS_RG16F
#define IMAGE_FORMAT_TYPE rg16f
#define IMAGE_LOAD_VEC vec2
#define IMAGE_LOAD_SWIZZLE(vec) vec.xy
#define RESULT_TO_VEC4(vec) vec4(vec.xy, 0, 0)
#elif IMAGE_IS_RG32F
#define IMAGE_FORMAT_TYPE rg32f
#define IMAGE_LOAD_VEC vec2
#define IMAGE_LOAD_SWIZZLE(vec) vec.xy
#define RESULT_TO_VEC4(vec) vec4(vec.xy, 0, 0)
#endif

samplerstate InputSampler
{
	Filter = Point;
	AddressU = Clamp;
	AddressV = Clamp;
};

texture2D InputImageX;
texture2D InputImageY;
write IMAGE_FORMAT_TYPE image2D BlurImageX;
write IMAGE_FORMAT_TYPE image2D BlurImageY;
#define INV_LN2 1.44269504f
#define SQRT_LN2 0.832554611f
#define SIGMA 10.0f
#define INVSIGMA 2.0f

#if !(BLUR_KERNEL_8 || BLUR_KERNEL_16 || BLUR_KERNEL_32 || BLUR_KERNEL_64)
	#define BLUR_KERNEL_16 1
#endif

#if BLUR_KERNEL_8
	#define KERNEL_RADIUS 4
	#define KERNEL_RADIUS_FLOAT 4.0f
	#define HALF_KERNEL_RADIUS_FLOAT (KERNEL_RADIUS/2.0f)
	#define HALF_KERNEL_RADIUS (KERNEL_RADIUS/2)
	#define GAUSSIAN_KERNEL_SIZE_9 1
#elif BLUR_KERNEL_16
	#define KERNEL_RADIUS 8
	#define KERNEL_RADIUS_FLOAT 8.0f
	#define HALF_KERNEL_RADIUS_FLOAT (KERNEL_RADIUS/2.0f)
	#define HALF_KERNEL_RADIUS (KERNEL_RADIUS/2)
	#define GAUSSIAN_KERNEL_SIZE_17 1
#elif BLUR_KERNEL_32
	#define KERNEL_RADIUS 16
	#define KERNEL_RADIUS_FLOAT 16.0f
	#define HALF_KERNEL_RADIUS_FLOAT (KERNEL_RADIUS/2.0f)
	#define HALF_KERNEL_RADIUS (KERNEL_RADIUS/2)
	#define GAUSSIAN_KERNEL_SIZE_33 1
#elif BLUR_KERNEL_64
	#define KERNEL_RADIUS 32
	#define KERNEL_RADIUS_FLOAT 32.0f
	#define HALF_KERNEL_RADIUS_FLOAT (KERNEL_RADIUS/2.0f)
	#define HALF_KERNEL_RADIUS (KERNEL_RADIUS/2)
	#define GAUSSIAN_KERNEL_SIZE_65 1
#endif

#define BLUR_TILE_WIDTH 320
#define SHARED_MEM_SIZE (KERNEL_RADIUS + BLUR_TILE_WIDTH + KERNEL_RADIUS)

// generated from http://dev.theomader.com/gaussian-kernel-calculator/ with sigma set to 10
const float weights[] = {
#if GAUSSIAN_KERNEL_SIZE_65
0.00024,0.000328,0.000445,0.000598,0.000795,0.001046,0.001363,0.001759,0.002246,0.002841,0.003557,0.00441,0.005412,0.006576,0.007912,0.009423,0.011112,0.012973,0.014996,0.017162,0.019445,0.021812,0.024225,0.026637,0.028998,0.031255,0.033352,0.035236,0.036857,0.038168,0.039134,0.039725,0.039924,0.039725,0.039134,0.038168,0.036857,0.035236,0.033352,0.031255,0.028998,0.026637,0.024225,0.021812,0.019445,0.017162,0.014996,0.012973,0.011112,0.009423,0.007912,0.006576,0.005412,0.00441,0.003557,0.002841,0.002246,0.001759,0.001363,0.001046,0.000795,0.000598,0.000445,0.000328,0.00024
#elif GAUSSIAN_KERNEL_SIZE_33
0.000485,0.000899,0.001603,0.002745,0.004519,0.007147,0.010863,0.015864,0.022263,0.030022,0.038903,0.048441,0.05796,0.066638,0.073622,0.078159,0.079733,0.078159,0.073622,0.066638,0.05796,0.048441,0.038903,0.030022,0.022263,0.015864,0.010863,0.007147,0.004519,0.002745,0.001603,0.000899,0.000485
#elif GAUSSIAN_KERNEL_SIZE_17
0.047901,0.051629,0.055093,0.058206,0.060883,0.063049,0.064644,0.06562,0.065949,0.06562,0.064644,0.063049,0.060883,0.058206,0.055093,0.051629,0.047901
#elif GAUSSIAN_KERNEL_SIZE_9
0.106004,0.109777,0.112553,0.114253,0.114825,0.114253,0.112553,0.109777,0.106004
#endif
};
groupshared IMAGE_LOAD_VEC SharedMemory[SHARED_MEM_SIZE];

//------------------------------------------------------------------------------
/**
*/
[localsizex] = SHARED_MEM_SIZE
shader
void
csMainX() 
{
	// get full resolution and inverse full resolution
	ivec2 size = imageSize(BlurImageX);
	
	// calculate offsets
	const uint         tileStart = int(gl_WorkGroupID.x) * BLUR_TILE_WIDTH;
	const uint           tileEnd = tileStart + BLUR_TILE_WIDTH;
	const uint        apronStart = tileStart - KERNEL_RADIUS;
	const uint          apronEnd = tileEnd   + KERNEL_RADIUS;
	
	const uint x = apronStart + gl_LocalInvocationID.x;
	const uint y = gl_WorkGroupID.y;
	const ivec2 sampleIndex = ivec2(x, y);
	const vec2 sampleCoord = sampleIndex / vec2(size);
	
	// load into workgroup saved memory, this allows us to use the original pixel even though 
	// we might have replaced it with the result from this thread!
<<<<<<< HEAD
	SharedMemory[gl_LocalInvocationID.x] = IMAGE_LOAD_SWIZZLE(texelFetch(sampler2D(InputImageX, InputSampler), sampleIndex, 0));
	groupMemoryBarrier();
=======
	SharedMemory[gl_LocalInvocationID.x] = IMAGE_LOAD_SWIZZLE(textureLod(sampler2D(InputImageX, InputSampler), sampleCoord, 0));
	barrier();
>>>>>>> ca6df42f
	
	const uint writePos = tileStart + gl_LocalInvocationID.x;
	const uint tileEndClamped = min(tileEnd, uint(size.x));
	
	if (writePos < tileEndClamped)
	{
		IMAGE_LOAD_VEC blurTotal = IMAGE_LOAD_VEC(0);
		
		int i;
		int weightIndex = 0;		
		#pragma unroll
		for (i = 0; i < KERNEL_RADIUS * 2 + 1; ++i)
		{
		    // Sample the pre-filtered data with step size = 2 pixels
		    uint j = 1 * uint(i) + gl_LocalInvocationID.x;
		    IMAGE_LOAD_VEC samp = SharedMemory[j];
			float weight = weights[i];
		    blurTotal += weight * samp;
		}
		
		IMAGE_LOAD_VEC color = blurTotal;
		imageStore(BlurImageX, ivec2(writePos, y), RESULT_TO_VEC4(color));
	}
}

//------------------------------------------------------------------------------
/**
*/
[localsizex] = SHARED_MEM_SIZE
shader
void
csMainY() 
{
	// get full resolution and inverse full resolution
	ivec2 size = imageSize(BlurImageY);
	
	// calculate offsets
	const uint         tileStart = int(gl_WorkGroupID.x) * BLUR_TILE_WIDTH;
	const uint           tileEnd = tileStart + BLUR_TILE_WIDTH;
	const uint        apronStart = tileStart - KERNEL_RADIUS;
	const uint          apronEnd = tileEnd   + KERNEL_RADIUS;
	
	const uint x = gl_WorkGroupID.y;
	const uint y = apronStart + gl_LocalInvocationID.x;
	const ivec2 sampleIndex = ivec2(x, y);
	const vec2 sampleCoord = sampleIndex / vec2(size);
	
	// load into workgroup saved memory, this allows us to use the original pixel even though 
	// we might have replaced it with the result from this thread!
<<<<<<< HEAD
	SharedMemory[gl_LocalInvocationID.x] = IMAGE_LOAD_SWIZZLE(texelFetch(sampler2D(InputImageY, InputSampler), sampleIndex, 0));
	groupMemoryBarrier();
=======
	SharedMemory[gl_LocalInvocationID.x] = IMAGE_LOAD_SWIZZLE(textureLod(sampler2D(InputImageY, InputSampler), sampleCoord, 0));
	barrier();
>>>>>>> ca6df42f
	
	const uint writePos = tileStart + gl_LocalInvocationID.x;
	const uint tileEndClamped = min(tileEnd, uint(size.y));
	
	if (writePos < tileEndClamped)
	{
		IMAGE_LOAD_VEC blurTotal = IMAGE_LOAD_VEC(0);
				
		int i;
		int weightIndex = 0;
		#pragma unroll
		for (i = 0; i < KERNEL_RADIUS * 2 + 1; ++i)
		{
		    // Sample the pre-filtered data with step size = 2 pixels
		    uint j = 1 * uint(i) + gl_LocalInvocationID.x;
		    IMAGE_LOAD_VEC samp = SharedMemory[j];
			float weight = weights[i];
		    blurTotal += weight * samp;
		}
			
		IMAGE_LOAD_VEC color = blurTotal;
		imageStore(BlurImageY, ivec2(x, writePos), RESULT_TO_VEC4(color));
	}
}<|MERGE_RESOLUTION|>--- conflicted
+++ resolved
@@ -122,13 +122,8 @@
 	
 	// load into workgroup saved memory, this allows us to use the original pixel even though 
 	// we might have replaced it with the result from this thread!
-<<<<<<< HEAD
 	SharedMemory[gl_LocalInvocationID.x] = IMAGE_LOAD_SWIZZLE(texelFetch(sampler2D(InputImageX, InputSampler), sampleIndex, 0));
-	groupMemoryBarrier();
-=======
-	SharedMemory[gl_LocalInvocationID.x] = IMAGE_LOAD_SWIZZLE(textureLod(sampler2D(InputImageX, InputSampler), sampleCoord, 0));
-	barrier();
->>>>>>> ca6df42f
+	groupMemoryBarrier(); barrier();
 	
 	const uint writePos = tileStart + gl_LocalInvocationID.x;
 	const uint tileEndClamped = min(tileEnd, uint(size.x));
@@ -178,13 +173,9 @@
 	
 	// load into workgroup saved memory, this allows us to use the original pixel even though 
 	// we might have replaced it with the result from this thread!
-<<<<<<< HEAD
 	SharedMemory[gl_LocalInvocationID.x] = IMAGE_LOAD_SWIZZLE(texelFetch(sampler2D(InputImageY, InputSampler), sampleIndex, 0));
 	groupMemoryBarrier();
-=======
-	SharedMemory[gl_LocalInvocationID.x] = IMAGE_LOAD_SWIZZLE(textureLod(sampler2D(InputImageY, InputSampler), sampleCoord, 0));
 	barrier();
->>>>>>> ca6df42f
 	
 	const uint writePos = tileStart + gl_LocalInvocationID.x;
 	const uint tileEndClamped = min(tileEnd, uint(size.y));
