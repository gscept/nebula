--- conflicted
+++ resolved
@@ -52,12 +52,7 @@
 #define fetchArray(handle, sampler, uvw, lod)				texelFetch(sampler2DArray(Textures2DArray[handle], sampler), uvw, lod)
 #define fetch3D(handle, sampler, uvw, lod)					texelFetch(sampler3D(Textures3D[handle], sampler), uvw, lod)
 
-<<<<<<< HEAD
 #define fetchStencil(handle, sampler, uv, lod)				(uint(texelFetch(sampler2D(Textures2D[handle], sampler), uv, lod).r * 255))
-=======
-#define fetchStencil(handle, sampler, uv, lod)				(uint(sampler2D(Textures2D[handle], sampler), uv, lod.r * 255))
->>>>>>> 3e2c20e2
-
 
 #define basic2D(handle)									Textures2D[handle]
 #define basic2DMS(handle)								Textures2DMS[handle]
