//------------------------------------------------------------------------------
//  componenttest.cc
//  (C) 2018 Individual contributors, see AUTHORS file
//------------------------------------------------------------------------------
#include "stdneb.h"
#include "game/entity.h"
#include "componentdatatest.h"
#include "foundation.h"
#include "core/coreserver.h"
#include "core/sysfunc.h"
#include "testbase/testrunner.h"
#include "basegamefeature/managers/entitymanager.h"
#include "basegamefeature/managers/componentmanager.h"
#include "game/component/component.h"

using namespace Game;
using namespace Core;

<<<<<<< HEAD
=======


>>>>>>> 57ad7dad
namespace Test
{

__ImplementClass(Test::CompDataTest, 'CDTS', Test::TestCase);

static TestComponentAllocator* component;

enum AttributeNames
{
	OWNER,
	GUID,
	STRING,
	INT,
	FLOAT,
	NumAttributes
};

__ImplementComponent(TestComponent, component);

//------------------------------------------------------------------------------
/**
*/
void
TestComponent::Create()
{
	component = new TestComponentAllocator();
	Game::ComponentManager::Instance()->RegisterComponent(component, "TestComponent", 'TSTC');
    
}

//------------------------------------------------------------------------------
/**
*/
void
TestComponent::Discard()
{
	Game::ComponentManager::Instance()->DeregisterComponent(component);
	// delete later, since we want to verify that deregister works properly first.
}

//------------------------------------------------------------------------------
/**
*/
void
CompDataTest::Run()
{
	Ptr<EntityManager> manager = EntityManager::Instance();
	
	TestComponent::Create();
	
	Util::Array<Game::Entity> entities;
	{ // Testing structure of arrays.
		entities.Clear();
		
		Game::Entity entity;
		uint32_t instance;

		// First iteration register
		for (size_t i = 0; i < 10000; i++)
		{
			entity = manager->NewEntity();
			entities.Append(entity);
			component->RegisterEntity(entity);
			instance = component->GetInstance(entity);
			component->data.Get<STRING>(instance) = "First iteration of entities";
			component->data.Get<INT>(instance) = 1;
			component->data.Get<FLOAT>(instance) = float(i * 4);            
		}

		uint32_t previd = component->GetOwner(0).id;
		component->SetInstanceData(0, Util::Guid(), "TESTING SET", 7331, 12345.6f);
		// Check if we really set data, but left id untouched.
		VERIFY(component->data.Get<OWNER>(0).id == previd);
		VERIFY(component->data.Get<STRING>(0) == "TESTING SET");
		VERIFY(component->data.Get<INT>(0) == 7331);
		VERIFY(component->data.Get<FLOAT>(0) == 12345.6f);
		// make sure we don't set every single instance.
		VERIFY(component->Get<Attr::Owner>(1).id != previd);
		VERIFY(component->Get<Attr::StringTest>(1) != "TESTING SET");
		VERIFY(component->Get<Attr::IntTest>(1) != 7331);
		VERIFY(component->Get<Attr::FloatTest>(1) != 12345.6f);

		// Testing second iteration of entities inserted in old positions
		for (size_t i = 0; i < 5000; i++)
		{
			component->DeregisterEntity(entities[i]);
		}

		// Second iteration register
		for (size_t i = 0; i < 5000; i++)
		{
			component->RegisterEntity(entities[i]);
			instance = component->GetInstance(entities[i]);
			component->data.Get<STRING>(instance) = "Second iteration. Same entities.";
			component->data.Get<INT>(instance) = i * 100;
			component->data.Get<FLOAT>(instance) = float(i * 400);
		}

		// Third iteration unregister
		for (size_t i = 0; i < 5000; i++)
		{
			component->DeregisterEntity(entities[i]);
		}

		// Third iteration register
		for (size_t i = 5000; i < 10000; i++)
		{
			entity = manager->NewEntity();
			entities.Append(entity);
			component->RegisterEntity(entity);
			instance = component->GetInstance(entity);
			component->data.Get<STRING>(instance) = "Third iteration with new entities.";
			component->data.Get<INT>(instance) = i * 200;
			component->data.Get<FLOAT>(instance) = float(i * 800);
		}

		// Testing optimization
		// Testing garbage collection
		SizeT numToDelete = entities.Size() / 4;
		for (SizeT i = 0; i < numToDelete; i++)
		{
			SizeT index = entities.Size() - 1;
			manager->DeleteEntity(entities[index]);
			entities.EraseIndex(index);
		}

		// optimization of dataset
		int i = 0;
		while (i < 10000)
		{
			component->Optimize();
			i++;
		}


		// Deregistering immediate on all entities
		for (size_t i = 0; i < entities.Size(); i++)
		{
			if (component->GetInstance(entities[i]) != InvalidIndex)
			{
				component->DeregisterEntityImmediate(entities[i]);
			}
		}

		// Deleting all entities
		for (SizeT i = 0; i < entities.Size(); i++)
		{
			manager->DeleteEntity(entities[i]);
		}

		// No entities should be alive at this moment, however, GC might not have been able to clean up everything yet.
		bool entityAlive = false;
		for (int i = 0; i < component->NumRegistered(); i++)
		{
			entityAlive = manager->IsAlive(component->GetOwner(i));
			if (entityAlive) break;
		}
		VERIFY(!entityAlive);

		// Clean up the rest
		component->DestroyAll();

		VERIFY(component->NumRegistered() == 0);

        // Make sure that the order of deregistrations does not matter
        entities.Clear();
        for (size_t i = 0; i < 5; i++)
        {
            entities.Append(EntityManager::Instance()->NewEntity());
            component->RegisterEntity(entities[i]);
        }
        
        component->DeregisterEntity(entities[0]);
        component->DeregisterEntity(entities[2]);
        component->DeregisterEntity(entities[4]);

        // Clear freeids list
        // Might crash here if we don't handle it correctly
        component->Optimize();

        component->DeregisterEntity(entities[3]);
        component->Optimize();
        component->DeregisterEntity(entities[1]);
        component->Optimize();

        // Passed crashtest!
        VERIFY(true);

        component->Clean();
        component->DeregisterAllInactive();
        component->DestroyAll();

		TestComponent::Discard();

		VERIFY(Game::ComponentManager::Instance()->GetComponentByFourCC('TSTC') == nullptr);
		VERIFY(Game::ComponentManager::Instance()->GetComponentByName("TestComponent") == nullptr);

		delete component;
	}
}
}<|MERGE_RESOLUTION|>--- conflicted
+++ resolved
@@ -16,11 +16,6 @@
 using namespace Game;
 using namespace Core;
 
-<<<<<<< HEAD
-=======
-
-
->>>>>>> 57ad7dad
 namespace Test
 {
 
