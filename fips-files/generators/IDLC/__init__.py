import os, platform, sys
import IDLC.idldocument as IDLDocument
import IDLC.idlproperty as IDLProperty
import IDLC.idlprotocol as IDLProtocol
import sjson
import IDLC.filewriter
import genutil as util
import ntpath

class IDLCodeGenerator:
    def __init__(self):
        self.document = None
        self.documentPath = ""
        self.version = 0

    #------------------------------------------------------------------------------
    ##
    #
    def SetVersion(self, v):
        self.version = v

    #------------------------------------------------------------------------------
    ##
    #
    def SetDocument(self, input) :
        self.documentPath = input
        self.documentBaseName = os.path.splitext(input)[0]
        self.documentDirName = os.path.dirname(self.documentBaseName)

        head, tail = ntpath.split(self.documentBaseName)
        self.documentFileName = tail or ntpath.basename(head)

        fstream = open(self.documentPath, 'r')
        self.document = sjson.loads(fstream.read())
        fstream.close()


    #------------------------------------------------------------------------------
    ##
    #
    def GenerateHeader(self, hdrPath) :
        f = filewriter.FileWriter()
        f.Open(hdrPath)

        f.WriteLine("// NIDL #version:{}#".format(self.version))

        propertyLibraries = []

        # Add additional dependencies to document.
        if "dependencies" in self.document:
            for dependency in self.document["dependencies"]:
                fileName = '{}.h'.format(os.path.splitext(dependency)[0]).lower()
                propertyLibraries.append(fileName)

        if "messages" in self.document:
<<<<<<< HEAD
            attributeLibraries.append("game/messaging/message.h")

        attributeLibraries.append("core/sysfunc.h")
        attributeLibraries.append("memdb/typeregistry.h")


        IDLDocument.WriteIncludeHeader(f)
        IDLDocument.WriteIncludes(f, self.document)
        IDLComponent.WriteIncludes(f, attributeLibraries)

        # Generate attributes include file
        if "attributes" in self.document:            
            IDLDocument.WriteAttributeLibraryDeclaration(f)

        if "enums" in self.document:
                IDLDocument.BeginNamespace(f, self.document)
                IDLAttribute.WriteEnumeratedTypes(f, self.document)
                IDLDocument.EndNamespace(f, self.document)
                f.WriteLine("")

        if "attributes" in self.document:
            IDLDocument.BeginNamespaceOverride(f, self.document, "Attr")
            IDLAttribute.WriteAttributeHeaderDeclarations(f, self.document)
            IDLDocument.BeginNamespaceOverride(f, self.document, "Details")
            IDLAttribute.WriteAttributeHeaderDetails(f, self.document)
            IDLDocument.EndNamespaceOverride(f, self.document, "Details")
            IDLDocument.EndNamespaceOverride(f, self.document, "Attr")
            f.WriteLine("")



        # Add additional dependencies to document.
        if "dependencies" in self.document:
            for dependency in self.document["dependencies"]:
                fstream = open(dependency, 'r')
                depDocument = sjson.loads(fstream.read())
                deps = depDocument["attributes"]
                # Add all attributes to this document
                self.document["attributes"].update(deps)
                fstream.close()
=======
            propertyLibraries.append("game/messaging/message.h")

        propertyLibraries.append("core/sysfunc.h")
        propertyLibraries.append("util/stringatom.h")
        propertyLibraries.append("memdb/typeregistry.h")

        IDLDocument.WriteIncludeHeader(f)
        IDLDocument.WriteIncludes(f, self.document)
        IDLDocument.WriteIncludes(f, propertyLibraries)
>>>>>>> a7452021


        hasMessages = "messages" in self.document
        hasProperties = "properties" in self.document
        hasEnums = "enums" in self.document
        if hasProperties or hasMessages or hasEnums:
            IDLDocument.BeginNamespace(f, self.document)
            
            if hasEnums:
                IDLProperty.WriteEnumeratedTypes(f, self.document)

            if hasMessages:
                IDLProtocol.WriteMessageDeclarations(f, self.document)

            if hasProperties:
                IDLProperty.WritePropertyHeaderDeclarations(f, self.document)
                IDLDocument.BeginNamespaceOverride(f, self.document, "Details")
                IDLProperty.WritePropertyHeaderDetails(f, self.document)
                IDLDocument.EndNamespaceOverride(f, self.document, "Details")
                f.WriteLine("")

            # Add additional dependencies to document.
            if "dependencies" in self.document:
                for dependency in self.document["dependencies"]:
                    fstream = open(dependency, 'r')
                    depDocument = sjson.loads(fstream.read())
                    deps = depDocument["properties"]
                    # Add all properties to this document
                    self.document["properties"].update(deps)
                    fstream.close()

            IDLDocument.EndNamespace(f, self.document)

        f.Close()
        return


    #------------------------------------------------------------------------------
    ##
    #
    def GenerateSource(self, srcPath, hdrPath) :
        f = filewriter.FileWriter()
        f.Open(srcPath)        
        f.WriteLine("// NIDL #version:{}#".format(self.version))              
        head, tail = ntpath.split(hdrPath)
        hdrInclude = tail or ntpath.basename(head)

        head, tail = ntpath.split(srcPath)
        srcFileName = tail or ntpath.basename(head)

        IDLDocument.WriteSourceHeader(f, srcFileName)        
        IDLDocument.AddInclude(f, hdrInclude)
        
        hasMessages = "messages" in self.document

        if hasMessages:            
            IDLDocument.AddInclude(f, "scripting/bindings.h")

<<<<<<< HEAD
        if "attributes" in self.document:
            IDLDocument.BeginNamespaceOverride(f, self.document, "Attr")
            IDLDocument.BeginNamespaceOverride(f, self.document, "Details")
            IDLAttribute.WriteAttributeSourceDefinitions(f, self.document)
            IDLDocument.EndNamespaceOverride(f, self.document, "Details")
            IDLDocument.EndNamespaceOverride(f, self.document, "Attr")
            f.WriteLine("")

=======
>>>>>>> a7452021
        # Add additional dependencies to document.
        if "dependencies" in self.document:
            for dependency in self.document["dependencies"]:
                fstream = open(dependency, 'r')
                depDocument = sjson.loads(fstream.read())
                deps = depDocument["properties"]
                # Add all properties to this document
                self.document["properties"].update(deps)
                fstream.close()

        hasProperties = "properties" in self.document
        if hasProperties or hasMessages:
            IDLDocument.BeginNamespace(f, self.document)

            if hasMessages:
                IDLProtocol.WriteMessageImplementation(f, self.document)

            if "properties" in self.document:
                IDLDocument.BeginNamespaceOverride(f, self.document, "Details")
                IDLProperty.WritePropertySourceDefinitions(f, self.document)
                IDLDocument.EndNamespaceOverride(f, self.document, "Details")
                f.WriteLine("")

            IDLDocument.EndNamespace(f, self.document)

        f.Close()<|MERGE_RESOLUTION|>--- conflicted
+++ resolved
@@ -53,48 +53,6 @@
                 propertyLibraries.append(fileName)
 
         if "messages" in self.document:
-<<<<<<< HEAD
-            attributeLibraries.append("game/messaging/message.h")
-
-        attributeLibraries.append("core/sysfunc.h")
-        attributeLibraries.append("memdb/typeregistry.h")
-
-
-        IDLDocument.WriteIncludeHeader(f)
-        IDLDocument.WriteIncludes(f, self.document)
-        IDLComponent.WriteIncludes(f, attributeLibraries)
-
-        # Generate attributes include file
-        if "attributes" in self.document:            
-            IDLDocument.WriteAttributeLibraryDeclaration(f)
-
-        if "enums" in self.document:
-                IDLDocument.BeginNamespace(f, self.document)
-                IDLAttribute.WriteEnumeratedTypes(f, self.document)
-                IDLDocument.EndNamespace(f, self.document)
-                f.WriteLine("")
-
-        if "attributes" in self.document:
-            IDLDocument.BeginNamespaceOverride(f, self.document, "Attr")
-            IDLAttribute.WriteAttributeHeaderDeclarations(f, self.document)
-            IDLDocument.BeginNamespaceOverride(f, self.document, "Details")
-            IDLAttribute.WriteAttributeHeaderDetails(f, self.document)
-            IDLDocument.EndNamespaceOverride(f, self.document, "Details")
-            IDLDocument.EndNamespaceOverride(f, self.document, "Attr")
-            f.WriteLine("")
-
-
-
-        # Add additional dependencies to document.
-        if "dependencies" in self.document:
-            for dependency in self.document["dependencies"]:
-                fstream = open(dependency, 'r')
-                depDocument = sjson.loads(fstream.read())
-                deps = depDocument["attributes"]
-                # Add all attributes to this document
-                self.document["attributes"].update(deps)
-                fstream.close()
-=======
             propertyLibraries.append("game/messaging/message.h")
 
         propertyLibraries.append("core/sysfunc.h")
@@ -104,7 +62,6 @@
         IDLDocument.WriteIncludeHeader(f)
         IDLDocument.WriteIncludes(f, self.document)
         IDLDocument.WriteIncludes(f, propertyLibraries)
->>>>>>> a7452021
 
 
         hasMessages = "messages" in self.document
@@ -163,17 +120,6 @@
         if hasMessages:            
             IDLDocument.AddInclude(f, "scripting/bindings.h")
 
-<<<<<<< HEAD
-        if "attributes" in self.document:
-            IDLDocument.BeginNamespaceOverride(f, self.document, "Attr")
-            IDLDocument.BeginNamespaceOverride(f, self.document, "Details")
-            IDLAttribute.WriteAttributeSourceDefinitions(f, self.document)
-            IDLDocument.EndNamespaceOverride(f, self.document, "Details")
-            IDLDocument.EndNamespaceOverride(f, self.document, "Attr")
-            f.WriteLine("")
-
-=======
->>>>>>> a7452021
         # Add additional dependencies to document.
         if "dependencies" in self.document:
             for dependency in self.document["dependencies"]:
