--- conflicted
+++ resolved
@@ -34,12 +34,9 @@
 #include "posteffects/ssrcontext.h"
 #include "posteffects/tonemapcontext.h"
 
-<<<<<<< HEAD
-=======
 #include "physicsinterface.h"
 #include "physics/debugui.h"
 
->>>>>>> e047b52c
 #include "terrain/terraincontext.h"
 #include "vegetation/vegetationcontext.h"
 
@@ -237,12 +234,8 @@
 void 
 SimpleViewerApplication::Close()
 {
-<<<<<<< HEAD
-	App::Application::Close();
-=======
     Physics::ShutDown();
     App::Application::Close();
->>>>>>> e047b52c
     DestroyWindow(this->wnd);
     this->gfxServer->DiscardStage(this->stage);
     this->gfxServer->DiscardView(this->view);
@@ -298,12 +291,8 @@
             this->frameProfilingMarkers = CoreGraphics::GetProfilingMarkers();
 #endif NEBULA_ENABLE_PROFILING
 
-<<<<<<< HEAD
-		this->gfxServer->BeginFrame();
-=======
         this->gfxServer->BeginFrame();
         
->>>>>>> e047b52c
         this->RenderUI();
 
         if (this->renderDebug)
