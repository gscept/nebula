--- conflicted
+++ resolved
@@ -78,15 +78,6 @@
         }
     }
 
-<<<<<<< HEAD
-=======
-    entity = Graphics::CreateEntity();
-    Graphics::RegisterEntity<ModelContext, ObservableContext>(entity);
-    ModelContext::Setup(entity, "mdl:system/placeholder.n3", "Viewer");
-    ModelContext::SetTransform(entity, Math::matrix44::translation(Math::float4(0, 0, 0, 1)));
-    entities.Append(entity);
-    entityNames.Append("Shitbox");
-
     tower = Graphics::CreateEntity();
     Graphics::RegisterEntity<ModelContext, ObservableContext>(tower);
     ModelContext::Setup(tower, "mdl:Buildings/castle_tower.n3", "Viewer");
@@ -94,7 +85,6 @@
     entities.Append(tower);
     entityNames.Append("Tower");
 
->>>>>>> 023f944c
     ground = Graphics::CreateEntity();
     Graphics::RegisterEntity<ModelContext, ObservableContext>(ground);
     ModelContext::Setup(ground, "mdl:environment/Groundplane.n3", "Viewer");
@@ -111,11 +101,7 @@
 	entityNames.Append("Particle");
 
     // setup visibility
-<<<<<<< HEAD
-=======
-    ObservableContext::Setup(entity, VisibilityEntityType::Model);
     ObservableContext::Setup(tower, VisibilityEntityType::Model);
->>>>>>> 023f944c
     ObservableContext::Setup(ground, VisibilityEntityType::Model);
 	ObservableContext::Setup(particle, VisibilityEntityType::Model);
 
