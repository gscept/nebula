//------------------------------------------------------------------------------
// viewerapp.cc
// (C) 2018 Individual contributors, see AUTHORS file
//------------------------------------------------------------------------------
#include "stdneb.h"
#include "core/refcounted.h"
#include "timing/timer.h"
#include "io/console.h"
#include "visibility/visibilitycontext.h"
#include "models/streammodelpool.h"
#include "models/modelcontext.h"
#include "input/keyboard.h"
#include "input/mouse.h"
#include "viewerapp.h"
#include "math/vector.h"
#include "math/point.h"
#include "dynui/imguicontext.h"
#include "lighting/lightcontext.h"
#include "characters/charactercontext.h"
#include "imgui.h"
#include "dynui/im3d/im3dcontext.h"
#include "dynui/im3d/im3d.h"
#include "graphics/environmentcontext.h"

using namespace Timing;
using namespace Graphics;
using namespace Visibility;
using namespace Models;

namespace Tests
{

//------------------------------------------------------------------------------
/**
*/
const char* stateToString(Resources::Resource::State state)
{
    switch (state)
    {
    case Resources::Resource::State::Pending: return "Pending";
    case Resources::Resource::State::Loaded: return "Loaded";
    case Resources::Resource::State::Failed: return "Failed";
    case Resources::Resource::State::Unloaded: return "Unloaded";
    }
    return "Unknown";
}

//------------------------------------------------------------------------------
/**
*/
static const char*
GraphicsEntityToName(GraphicsEntityId id)
{
	if (ModelContext::IsEntityRegistered(id)) return "Model";
	if (Lighting::LightContext::IsEntityRegistered(id)) return "Light";
	return "Entity";
}

//------------------------------------------------------------------------------
/**
*/
SimpleViewerApplication::SimpleViewerApplication()
{
    this->SetAppTitle("Viewer App");
    this->SetCompanyName("Nebula");
}

//------------------------------------------------------------------------------
/**
*/
SimpleViewerApplication::~SimpleViewerApplication()
{
    // empty
}

//------------------------------------------------------------------------------
/**
*/
bool 
SimpleViewerApplication::Open()
{
    if (Application::Open())
    {

#if __NEBULA_HTTP__

		// setup debug subsystem
		this->debugInterface = Debug::DebugInterface::Create();
		this->debugInterface->Open();
#endif

        this->gfxServer = GraphicsServer::Create();
        this->resMgr = Resources::ResourceManager::Create();
        this->inputServer = Input::InputServer::Create();
        this->ioServer = IO::IoServer::Create();

        this->resMgr->Open();
        this->inputServer->Open();
        this->gfxServer->Open();

        SizeT width = this->GetCmdLineArgs().GetInt("-w", 1680);
        SizeT height = this->GetCmdLineArgs().GetInt("-h", 1050);
        

        CoreGraphics::WindowCreateInfo wndInfo =
        {
            CoreGraphics::DisplayMode{ 100, 100, width, height },
            this->GetAppTitle(), "", CoreGraphics::AntiAliasQuality::None, true, true, false
        };
        this->wnd = CreateWindow(wndInfo);

        // create contexts, this could and should be bundled together
        CameraContext::Create();
        ModelContext::Create();
        ObserverContext::Create();
        ObservableContext::Create();
		Lighting::LightContext::Create();
		Characters::CharacterContext::Create();
		Im3d::Im3dContext::Create();
		Dynui::ImguiContext::Create();

        Im3d::Im3dContext::SetGridStatus(true);
        Im3d::Im3dContext::SetGridSize(1.0f, 25);
        Im3d::Im3dContext::SetGridColor(Math::float4(0.2f, 0.2f, 0.2f, 0.8f));

        this->view = gfxServer->CreateView("mainview", "frame:vkdefault.json"_uri);
        this->stage = gfxServer->CreateStage("stage1", true);
        this->cam = Graphics::CreateEntity();
<<<<<<< HEAD
		Graphics::RegisterEntity<CameraContext, ObserverContext>(this->cam);
        CameraContext::SetupProjectionFov(this->cam, width / (float)height, 45.f, 0.01f, 1000.0f);
=======
        CameraContext::RegisterEntity(this->cam);
        CameraContext::SetupProjectionFov(this->cam, width / (float)height, Math::n_deg2rad(60.f), 0.1f, 1000.0f);
>>>>>>> 7de20d70

		this->globalLight = Graphics::CreateEntity();
		Lighting::LightContext::RegisterEntity(this->globalLight);
		Lighting::LightContext::SetupGlobalLight(this->globalLight, Math::float4(2, 1, 1, 0), 1.0f, Math::float4(0, 0, 0, 0), Math::float4(0, 0, 0, 0), 0.0f, -Math::vector(1, 0.2f, 1), true);

		this->pointLights[0] = Graphics::CreateEntity();
		Lighting::LightContext::RegisterEntity(this->pointLights[0]);
		Lighting::LightContext::SetupPointLight(this->pointLights[0], Math::float4(1, 0, 0, 1), 1.0f, Math::matrix44::translation(0, 0, -10), 1.0f, false);
        
		this->pointLights[1] = Graphics::CreateEntity();
		Lighting::LightContext::RegisterEntity(this->pointLights[1]);
		Lighting::LightContext::SetupPointLight(this->pointLights[1], Math::float4(0, 1, 0, 1), 1.0f, Math::matrix44::translation(-10, 0, -10), 1.0f, false);

		this->pointLights[2] = Graphics::CreateEntity();
		Lighting::LightContext::RegisterEntity(this->pointLights[2]);
		Lighting::LightContext::SetupPointLight(this->pointLights[2], Math::float4(0, 0, 1, 1), 1.0f, Math::matrix44::translation(-10, 0, 0), 1.0f, false);

        for (int i = 0; i < 3; i++)
        {
            this->entities.Append(this->pointLights[i]);
        }

		{
			this->spotLights[0] = Graphics::CreateEntity();
			Lighting::LightContext::RegisterEntity(this->spotLights[0]);
			Math::matrix44 spotLightMatrix;
			spotLightMatrix.scale(Math::vector(30, 30, 40));
			spotLightMatrix = Math::matrix44::multiply(spotLightMatrix, Math::matrix44::rotationyawpitchroll(0, Math::n_deg2rad(-55), 0));
			spotLightMatrix.set_position(Math::point(0, 5, 2));
			Lighting::LightContext::SetupSpotLight(this->spotLights[0], Math::float4(1, 1, 0, 1), 1.0f, spotLightMatrix, false);
		}

		/*
		{
			this->spotLights[1] = Graphics::CreateEntity();
			Lighting::LightContext::RegisterEntity(this->spotLights[1]);
			Math::matrix44 spotLightMatrix;
			spotLightMatrix.scale(Math::vector(30, 30, 40));
			spotLightMatrix = Math::matrix44::multiply(spotLightMatrix, Math::matrix44::rotationyawpitchroll(Math::n_deg2rad(60), Math::n_deg2rad(-55), 0));
			spotLightMatrix.set_position(Math::point(2, 5, 0));
			Lighting::LightContext::SetupSpotLight(this->spotLights[1], Math::float4(0, 1, 1, 1), 1.0f, spotLightMatrix, false);
		}

		{
			this->spotLights[2] = Graphics::CreateEntity();
			Lighting::LightContext::RegisterEntity(this->spotLights[2]);
			Math::matrix44 spotLightMatrix;
			spotLightMatrix.scale(Math::vector(30, 30, 40));
			spotLightMatrix = Math::matrix44::multiply(spotLightMatrix, Math::matrix44::rotationyawpitchroll(Math::n_deg2rad(120), Math::n_deg2rad(-55), 0));
			spotLightMatrix.set_position(Math::point(2, 5, 2));
			Lighting::LightContext::SetupSpotLight(this->spotLights[2], Math::float4(1, 0, 1, 1), 1.0f, spotLightMatrix, false);
		}
		*/

        this->defaultViewPoint = Math::point(15.0f, 15.0f, 15.0f);
        this->ResetCamera();
        CameraContext::SetTransform(this->cam, this->mayaCameraUtil.GetCameraTransform());

        this->view->SetCamera(this->cam);
        this->view->SetStage(this->stage);

        this->entity = Graphics::CreateEntity();
<<<<<<< HEAD
		Graphics::RegisterEntity<ModelContext, ObservableContext>(this->entity);
        ModelContext::Setup(this->entity, "mdl:Units/Unit_Archer.n3", "Viewer");
=======
        ModelContext::RegisterEntity(this->entity);
        ModelContext::Setup(this->entity, "mdl:system/placeholder.n3", "Viewer");
>>>>>>> 7de20d70
        ModelContext::SetTransform(this->entity, Math::matrix44::translation(Math::float4(0, 0, 0, 1)));
        this->entities.Append(this->entity);

		this->ground = Graphics::CreateEntity();
<<<<<<< HEAD
		Graphics::RegisterEntity<ModelContext, ObservableContext>(this->ground);
		ModelContext::Setup(this->ground, "mdl:environment/Groundplane.n3", "Viewer");
		ModelContext::SetTransform(this->ground, Math::matrix44::translation(Math::float4(0, 0, 0, 1)));
=======
		ModelContext::RegisterEntity(this->ground);
		ModelContext::Setup(this->ground, "mdl:environment/plcholder_world.n3", "Viewer");
		ModelContext::SetTransform(this->ground, Math::matrix44::multiply(Math::matrix44::scaling(100, 1, 100),  Math::matrix44::translation(Math::float4(0, 0, 0, 1))));
>>>>>>> 7de20d70
        this->entities.Append(this->ground);

        // register visibility system
        ObserverContext::CreateBruteforceSystem({});

		// setup visibility
        ObservableContext::Setup(this->entity, VisibilityEntityType::Model);
		ObservableContext::Setup(this->ground, VisibilityEntityType::Model);
        ObserverContext::Setup(this->cam, VisibilityEntityType::Camera);

<<<<<<< HEAD
		//const Util::StringAtom modelRes[] = { "mdl:Units/Unit_Archer.n3",  "mdl:Units/Unit_Footman.n3",  "mdl:Units/Unit_Spearman.n3" };
		//const Util::StringAtom modelRes[] = { "mdl:Buildings/castle_tower.n3",  "mdl:Buildings/castle_tower.n3",  "mdl:Buildings/castle_tower.n3" };
		const Util::StringAtom modelRes[] = { "mdl:system/placeholder.n3",  "mdl:system/placeholder.n3",  "mdl:system/placeholder.n3" };
=======
		const Util::StringAtom modelRes[] = { "mdl:Units/Unit_Archer.n3",  "mdl:Units/Unit_Footman.n3",  "mdl:Units/Unit_Spearman.n3" };
		//const Util::StringAtom modelRes[] = { "mdl:system/placeholder.n3",  "mdl:system/placeholder.n3",  "mdl:system/placeholder.n3" };
>>>>>>> 7de20d70
		const Util::StringAtom skeletonRes[] = { "ske:Units/Unit_Archer.nsk3",  "ske:Units/Unit_Footman.nsk3",  "ske:Units/Unit_Spearman.nsk3" };
		const Util::StringAtom animationRes[] = { "ani:Units/Unit_Archer.nax3",  "ani:Units/Unit_Footman.nax3",  "ani:Units/Unit_Spearman.nax3" };

		Util::Array<Graphics::GraphicsEntityId> models;
		ModelContext::BeginBulkRegister();
		ObservableContext::BeginBulkRegister();
<<<<<<< HEAD
		static const int NumModels = 75;
=======
		static const int NumModels = 1;
>>>>>>> 7de20d70
		for (IndexT i = -NumModels; i < NumModels; i++)
		{
			for (IndexT j = -NumModels; j < NumModels; j++)
			{
				Graphics::GraphicsEntityId ent = Graphics::CreateEntity();
				Graphics::RegisterEntity<ModelContext, ObservableContext>(ent);
                this->entities.Append(ent);
				Util::String sid;
				sid.Format("%s: %d", GraphicsEntityToName(ent), ent);
				this->entityNames.Append(sid);
				
				const IndexT resourceIndex = ((i + NumModels) * NumModels + (j + NumModels)) % 3;
				const float timeOffset = Math::n_rand();// (((i + NumModels)* NumModels + (j + NumModels)) % 4) / 3.0f;

				// create model and move it to the front
				ModelContext::Setup(ent, modelRes[resourceIndex], "NotA");
				ModelContext::SetTransform(ent, Math::matrix44::translation(Math::float4(i * 2, 0, -j * 2, 1)));
				ObservableContext::Setup(ent, VisibilityEntityType::Model);

				/*
				Characters::CharacterContext::Setup(ent, skeletonRes[resourceIndex], animationRes[resourceIndex], "Viewer");
				Characters::CharacterContext::PlayClip(ent, nullptr, 0, 0, Characters::Append, 1.0f, 1, Math::n_rand() * 100.0f, 0.0f, 0.0f, Math::n_rand() * 100.0f);
				*/
				models.Append(ent);
			}
		}
		ModelContext::EndBulkRegister();
		ObservableContext::EndBulkRegister();

		// create environment context for the atmosphere effects
		EnvironmentContext::Create(this->globalLight);


        this->UpdateCamera();

        return true;
    }
    return false;
}

//------------------------------------------------------------------------------
/**
*/
void 
SimpleViewerApplication::Close()
{
	App::Application::Close();
    DestroyWindow(this->wnd);
    this->gfxServer->DiscardStage(this->stage);
    this->gfxServer->DiscardView(this->view);

    this->gfxServer->Close();
    this->inputServer->Close();
    this->resMgr->Close();
}

//------------------------------------------------------------------------------
/**
*/
void 
SimpleViewerApplication::Run()
{    
    bool run = true;

    const Ptr<Input::Keyboard>& keyboard = inputServer->GetDefaultKeyboard();
    const Ptr<Input::Mouse>& mouse = inputServer->GetDefaultMouse();
    
    while (run && !inputServer->IsQuitRequested())
    {                     
        this->inputServer->BeginFrame();
        this->inputServer->OnFrame();

        this->resMgr->Update(this->frameIndex);

		// animate the spotlights
		IndexT i;
		for (i = 0; i < 0; i++)
		{
			Math::matrix44 spotLightTransform;
			Math::scalar scaleFactor = i * 1.5f + 30;
			spotLightTransform.scale(Math::point(scaleFactor, scaleFactor, scaleFactor + 10));
			spotLightTransform = Math::matrix44::multiply(spotLightTransform, Math::matrix44::rotationyawpitchroll(this->gfxServer->GetTime() * 2 * (i + 1) / 3, Math::n_deg2rad(-55), 0));
			spotLightTransform.set_position(Lighting::LightContext::GetTransform(this->spotLights[i]).get_position());
			Lighting::LightContext::SetTransform(this->spotLights[i], spotLightTransform);
		}

		Math::matrix44 globalLightTransform = Lighting::LightContext::GetTransform(this->globalLight);
		Math::matrix44 rotY = Math::matrix44::rotationy(Math::n_deg2rad(0.1f));
		Math::matrix44 rotX = Math::matrix44::rotationz(Math::n_deg2rad(0.05f));
		globalLightTransform = globalLightTransform * rotX * rotY;
		Lighting::LightContext::SetTransform(this->globalLight, globalLightTransform);
        this->gfxServer->BeginFrame();
        
        // put game code which doesn't need visibility data or animation here
        this->gfxServer->BeforeViews();
        this->RenderUI();             

        if (this->renderDebug)
        {
            this->gfxServer->RenderDebug(0);
        }
        
        // put game code which need visibility data here
        this->gfxServer->RenderViews();

        // put game code which needs rendering to be done (animation etc) here
        this->gfxServer->EndViews();

        
        // do stuff after rendering is done
        this->gfxServer->EndFrame();

        // force wait immediately
        WindowPresent(wnd, frameIndex);
        if (this->inputServer->GetDefaultKeyboard()->KeyPressed(Input::Key::Escape)) run = false;        
                
        if (this->inputServer->GetDefaultKeyboard()->KeyPressed(Input::Key::LeftMenu))
            this->UpdateCamera();
        
		if (this->inputServer->GetDefaultKeyboard()->KeyPressed(Input::Key::F8))
			Resources::ResourceManager::Instance()->ReloadResource("shd:imgui.fxb");

        frameIndex++;             
        this->inputServer->EndFrame();
    }
}


//------------------------------------------------------------------------------
/**
*/
void
SimpleViewerApplication::RenderEntityUI()
{
    ImGui::Begin("Entities", nullptr, 0);
	ImGui::SetWindowSize(ImVec2(240, 400));
    ImGui::BeginChild("##entities", ImVec2(0, 300), true);
    static int selected = 0;
    for (int i = 0 ; i < this->entityNames.Size();i++)
    {
        if (ImGui::Selectable(this->entityNames[i].AsCharPtr(), i == selected))
        {
            selected = i;
        }        
    }
    ImGui::EndChild();
    ImGui::End();
    auto id = this->entities[selected];
    if (ModelContext::IsEntityRegistered(id))
    {
        Im3d::Mat4 trans = ModelContext::GetTransform(id);
        if (Im3d::Gizmo("GizmoEntity", trans))
        {            
            ModelContext::SetTransform(id, trans);
        }
    }            
    else if (Lighting::LightContext::IsEntityRegistered(id))
    {
        Im3d::Mat4 trans = Lighting::LightContext::GetTransform(id);
        if (Im3d::Gizmo("GizmoEntity", trans))
        {
            Lighting::LightContext::SetTransform(id, trans);
        }
    }
}
//------------------------------------------------------------------------------
/**
*/
void 
SimpleViewerApplication::RenderUI()
{
	this->averageFrameTime += (float)this->gfxServer->GetFrameTime();
	if (this->gfxServer->GetFrameIndex() % 35 == 0)
	{
		this->prevAverageFrameTime = this->averageFrameTime / 35.0f;
		this->averageFrameTime = 0.0f;
	}
    ImGui::Begin("Viewer", nullptr, 0);
	ImGui::Text("ms - %.2f\nFPS - %.2f", this->prevAverageFrameTime * 1000, 1 / this->prevAverageFrameTime);
	ImGui::SetWindowSize(ImVec2(240, 400));
    if (ImGui::CollapsingHeader("Camera mode", ImGuiTreeNodeFlags_DefaultOpen))
    {
        if (ImGui::RadioButton("Maya", &this->cameraMode, 0))this->ToMaya();
        ImGui::SameLine();
        if (ImGui::RadioButton("Free", &this->cameraMode, 1))this->ToFree();
        ImGui::SameLine();
        if (ImGui::Button("Reset")) this->ResetCamera();
    }
    ImGui::Checkbox("Debug Rendering", &this->renderDebug);
    Models::ModelId model = ModelContext::GetModel(this->entity);
    auto modelPool = Resources::GetStreamPool<Models::StreamModelPool>();
    auto resource = modelPool->GetName(model);    
    ImGui::Separator();
    ImGui::Text("Resource: %s", resource.AsString().AsCharPtr());
    ImGui::Text("State: %s", stateToString(modelPool->GetState(model)));
    if (ImGui::Button("Browse"))
    {
        ImGui::OpenPopup("Browse for Model");        
        this->Browse();
    }
    if (ImGui::BeginPopupModal("Browse for Model"))
    {
        ImGui::BeginChild("##browserheader", ImVec2(0, 300), true);// ImGui::GetTextLineHeightWithSpacing() + ImGui::GetStyle().ItemSpacing.y));
        ImGui::Columns(2);
        ImGui::Text("Folder");
        for (int i = 0; i < this->folders.Size(); i++)
        {
            if (ImGui::Selectable(this->folders[i].AsCharPtr(), i == this->selectedFolder))
            {
                this->selectedFolder = i;
                this->files = IO::IoServer::Instance()->ListFiles("mdl:" + this->folders[i], "*");
            }
        }
        ImGui::NextColumn();
        ImGui::Text("Files");
            
        for (int i = 0; i < this->files.Size(); i++)
        {
            if (ImGui::Selectable(this->files[i].AsCharPtr(), i == this->selectedFile))
            {
                this->selectedFile = i;                    
            }
        }
        ImGui::EndChild();
        if (ImGui::Button("OK",ImVec2(120, 40))) 
        {
            ImGui::CloseCurrentPopup(); 
            Util::String file = "mdl:" + this->folders[this->selectedFolder] + "/" + this->files[this->selectedFile];                                   
            ModelContext::ChangeModel(this->entity, file, "Viewer");
        }
        ImGui::SameLine();
        if (ImGui::Button("Cancel",ImVec2(120, 40))) { ImGui::CloseCurrentPopup(); }
        ImGui::EndPopup();
    }            
    ImGui::End();
    this->RenderEntityUI();
}

//------------------------------------------------------------------------------
/**
*/
void 
SimpleViewerApplication::UpdateCamera()
{
    const Ptr<Input::Keyboard>& keyboard = inputServer->GetDefaultKeyboard();
    const Ptr<Input::Mouse>& mouse = inputServer->GetDefaultMouse();

    this->mayaCameraUtil.SetOrbitButton(mouse->ButtonPressed(Input::MouseButton::LeftButton));
    this->mayaCameraUtil.SetPanButton(mouse->ButtonPressed(Input::MouseButton::MiddleButton));
    this->mayaCameraUtil.SetZoomButton(mouse->ButtonPressed(Input::MouseButton::RightButton));
    this->mayaCameraUtil.SetZoomInButton(mouse->WheelForward());
    this->mayaCameraUtil.SetZoomOutButton(mouse->WheelBackward());
    this->mayaCameraUtil.SetMouseMovement(mouse->GetMovement());

    // process keyboard input
    Math::float4 pos(0.0f);
    if (keyboard->KeyDown(Input::Key::Space))
    {
        this->mayaCameraUtil.Reset();
    }
    if (keyboard->KeyPressed(Input::Key::Left))
    {
        panning.x() -= 0.1f;
        pos.x() -= 0.1f;
    }
    if (keyboard->KeyPressed(Input::Key::Right))
    {
        panning.x() += 0.1f;
        pos.x() += 0.1f;
    }
    if (keyboard->KeyPressed(Input::Key::Up))
    {
        panning.y() -= 0.1f;
        if (keyboard->KeyPressed(Input::Key::LeftShift))
        {
            pos.y() -= 0.1f;
        }
        else
        {
            pos.z() -= 0.1f;
        }
    }
    if (keyboard->KeyPressed(Input::Key::Down))
    {
        panning.y() += 0.1f;
        if (keyboard->KeyPressed(Input::Key::LeftShift))
        {
            pos.y() += 0.1f;
        }
        else
        {
            pos.z() += 0.1f;
        }
    }


    this->mayaCameraUtil.SetPanning(panning);
    this->mayaCameraUtil.SetOrbiting(orbiting);
    this->mayaCameraUtil.SetZoomIn(zoomIn);
    this->mayaCameraUtil.SetZoomOut(zoomOut);
    this->mayaCameraUtil.Update();

    
    this->freeCamUtil.SetForwardsKey(keyboard->KeyPressed(Input::Key::W));
    this->freeCamUtil.SetBackwardsKey(keyboard->KeyPressed(Input::Key::S));
    this->freeCamUtil.SetRightStrafeKey(keyboard->KeyPressed(Input::Key::D));
    this->freeCamUtil.SetLeftStrafeKey(keyboard->KeyPressed(Input::Key::A));
    this->freeCamUtil.SetUpKey(keyboard->KeyPressed(Input::Key::Q));
    this->freeCamUtil.SetDownKey(keyboard->KeyPressed(Input::Key::E));

    this->freeCamUtil.SetMouseMovement(mouse->GetMovement());
    this->freeCamUtil.SetAccelerateButton(keyboard->KeyPressed(Input::Key::LeftShift));

    this->freeCamUtil.SetRotateButton(mouse->ButtonPressed(Input::MouseButton::LeftButton));
    this->freeCamUtil.Update();
    
    switch (this->cameraMode)
    {
    case 0:
        CameraContext::SetTransform(this->cam, Math::matrix44::inverse(this->mayaCameraUtil.GetCameraTransform()));
        break;
    case 1:
        CameraContext::SetTransform(this->cam, Math::matrix44::inverse(this->freeCamUtil.GetTransform()));
        break;
    default:
        break;
    }
}

//------------------------------------------------------------------------------
/**
*/
void 
SimpleViewerApplication::ResetCamera()
{
    this->freeCamUtil.Setup(this->defaultViewPoint, Math::float4::normalize(this->defaultViewPoint));
    this->freeCamUtil.Update();
    this->mayaCameraUtil.Setup(Math::point(0.0f, 0.0f, 0.0f), this->defaultViewPoint, Math::vector(0.0f, 1.0f, 0.0f));
}

//------------------------------------------------------------------------------
/**
*/
void 
SimpleViewerApplication::ToMaya()
{
    this->mayaCameraUtil.Setup(this->mayaCameraUtil.GetCenterOfInterest(), this->freeCamUtil.GetTransform().get_position(), Math::vector(0, 1, 0));
}

//------------------------------------------------------------------------------
/**
*/
void 
SimpleViewerApplication::ToFree()
{
    Math::float4 pos = this->mayaCameraUtil.GetCameraTransform().get_position();
    this->freeCamUtil.Setup(pos, Math::float4::normalize(pos - this->mayaCameraUtil.GetCenterOfInterest()));
}

//------------------------------------------------------------------------------
/**
*/
void 
SimpleViewerApplication::Browse()
{
    this->folders = IO::IoServer::Instance()->ListDirectories("mdl:", "*");    
    this->files = IO::IoServer::Instance()->ListFiles("mdl:" + this->folders[this->selectedFolder], "*");
}
}<|MERGE_RESOLUTION|>--- conflicted
+++ resolved
@@ -126,13 +126,8 @@
         this->view = gfxServer->CreateView("mainview", "frame:vkdefault.json"_uri);
         this->stage = gfxServer->CreateStage("stage1", true);
         this->cam = Graphics::CreateEntity();
-<<<<<<< HEAD
-		Graphics::RegisterEntity<CameraContext, ObserverContext>(this->cam);
-        CameraContext::SetupProjectionFov(this->cam, width / (float)height, 45.f, 0.01f, 1000.0f);
-=======
-        CameraContext::RegisterEntity(this->cam);
+        Graphics::RegisterEntity<CameraContext, ObserverContext>(this->cam);
         CameraContext::SetupProjectionFov(this->cam, width / (float)height, Math::n_deg2rad(60.f), 0.1f, 1000.0f);
->>>>>>> 7de20d70
 
 		this->globalLight = Graphics::CreateEntity();
 		Lighting::LightContext::RegisterEntity(this->globalLight);
@@ -187,7 +182,6 @@
 		}
 		*/
 
-        this->defaultViewPoint = Math::point(15.0f, 15.0f, 15.0f);
         this->ResetCamera();
         CameraContext::SetTransform(this->cam, this->mayaCameraUtil.GetCameraTransform());
 
@@ -195,26 +189,15 @@
         this->view->SetStage(this->stage);
 
         this->entity = Graphics::CreateEntity();
-<<<<<<< HEAD
-		Graphics::RegisterEntity<ModelContext, ObservableContext>(this->entity);
-        ModelContext::Setup(this->entity, "mdl:Units/Unit_Archer.n3", "Viewer");
-=======
-        ModelContext::RegisterEntity(this->entity);
+        Graphics::RegisterEntity<ModelContext, ObservableContext>(this->entity);
         ModelContext::Setup(this->entity, "mdl:system/placeholder.n3", "Viewer");
->>>>>>> 7de20d70
         ModelContext::SetTransform(this->entity, Math::matrix44::translation(Math::float4(0, 0, 0, 1)));
         this->entities.Append(this->entity);
 
 		this->ground = Graphics::CreateEntity();
-<<<<<<< HEAD
 		Graphics::RegisterEntity<ModelContext, ObservableContext>(this->ground);
-		ModelContext::Setup(this->ground, "mdl:environment/Groundplane.n3", "Viewer");
-		ModelContext::SetTransform(this->ground, Math::matrix44::translation(Math::float4(0, 0, 0, 1)));
-=======
-		ModelContext::RegisterEntity(this->ground);
 		ModelContext::Setup(this->ground, "mdl:environment/plcholder_world.n3", "Viewer");
 		ModelContext::SetTransform(this->ground, Math::matrix44::multiply(Math::matrix44::scaling(100, 1, 100),  Math::matrix44::translation(Math::float4(0, 0, 0, 1))));
->>>>>>> 7de20d70
         this->entities.Append(this->ground);
 
         // register visibility system
@@ -225,25 +208,15 @@
 		ObservableContext::Setup(this->ground, VisibilityEntityType::Model);
         ObserverContext::Setup(this->cam, VisibilityEntityType::Camera);
 
-<<<<<<< HEAD
-		//const Util::StringAtom modelRes[] = { "mdl:Units/Unit_Archer.n3",  "mdl:Units/Unit_Footman.n3",  "mdl:Units/Unit_Spearman.n3" };
-		//const Util::StringAtom modelRes[] = { "mdl:Buildings/castle_tower.n3",  "mdl:Buildings/castle_tower.n3",  "mdl:Buildings/castle_tower.n3" };
-		const Util::StringAtom modelRes[] = { "mdl:system/placeholder.n3",  "mdl:system/placeholder.n3",  "mdl:system/placeholder.n3" };
-=======
 		const Util::StringAtom modelRes[] = { "mdl:Units/Unit_Archer.n3",  "mdl:Units/Unit_Footman.n3",  "mdl:Units/Unit_Spearman.n3" };
 		//const Util::StringAtom modelRes[] = { "mdl:system/placeholder.n3",  "mdl:system/placeholder.n3",  "mdl:system/placeholder.n3" };
->>>>>>> 7de20d70
 		const Util::StringAtom skeletonRes[] = { "ske:Units/Unit_Archer.nsk3",  "ske:Units/Unit_Footman.nsk3",  "ske:Units/Unit_Spearman.nsk3" };
 		const Util::StringAtom animationRes[] = { "ani:Units/Unit_Archer.nax3",  "ani:Units/Unit_Footman.nax3",  "ani:Units/Unit_Spearman.nax3" };
 
 		Util::Array<Graphics::GraphicsEntityId> models;
 		ModelContext::BeginBulkRegister();
 		ObservableContext::BeginBulkRegister();
-<<<<<<< HEAD
-		static const int NumModels = 75;
-=======
 		static const int NumModels = 1;
->>>>>>> 7de20d70
 		for (IndexT i = -NumModels; i < NumModels; i++)
 		{
 			for (IndexT j = -NumModels; j < NumModels; j++)
