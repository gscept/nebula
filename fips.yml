---
imports:
     fips-zlib:
        git: https://github.com/floooh/fips-zlib.git
     fips-directxmath:
        git: http://x.ikplus.de/fips-directxmath.git

exports:
    header-dirs : 
        - .
        - code/foundation
<<<<<<< HEAD
        - code/render
        - code/resource
        - extlibs/mixed
    modules:
        foundation: code/foundation
        render: code/render
        resource: code/resource
=======
        - code/game
        - extlibs/mixed
    modules:
        foundation: code/foundation
        game: code/game
>>>>>>> 0123dcb0
        corelibs: extlibs/mixed<|MERGE_RESOLUTION|>--- conflicted
+++ resolved
@@ -9,19 +9,12 @@
     header-dirs : 
         - .
         - code/foundation
-<<<<<<< HEAD
-        - code/render
+        - code/render        
         - code/resource
+        - code/game
         - extlibs/mixed
     modules:
         foundation: code/foundation
         render: code/render
         resource: code/resource
-=======
-        - code/game
-        - extlibs/mixed
-    modules:
-        foundation: code/foundation
-        game: code/game
->>>>>>> 0123dcb0
-        corelibs: extlibs/mixed+        game: code/game        corelibs: extlibs/mixed